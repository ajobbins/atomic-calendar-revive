# atomic calendar card v0.8.5
Advanced calendar card for Home Assistant with Lovelace.

Work in progress. If you have any problems, please use [v0.8.5](https://github.com/atomic7777/atomic_calendar/releases/download/v0.8.5/atomic_calendar.js)

Calendar card with advanced settings. It loads calendar events from Home Assistant - Google calendar component.

It contains two types of views: `Events mode` and `Calendar mode`. You can switch or select the default one.



The most important features:
- No need to load external libraries (everything is included)
- Custom colors and settings for different calendars, custom font sizes, colors of every text and line
- All translations included, few of the words can be configured in settings 
- Compatible with all day and multiple day events
- Fast switch between both modes, or make one of them default

* Event mode:
- Shows nearest events, one by one, day by day, time of events in a different way (dates, hours)
- Moves today's completed events up and dim them
- Highlights the next event, or show a progress bar 
- Shows event location link 
- Clicking on the title will open a new window with Google Calendar
- Clicking on Location will open a window with this location on Google Maps

* Calendar mode:
- Show a traditional calendar (a table with 42 days) with configurable events icons like holiday, birthday
- Quick overview of the following months
- You can set keywords to show only important things, like birthday

If you have any suggestions about design or functionality, please let me know, open an issue or add a comment to [community thread](https://community.home-assistant.io/t/lovelace-advanced-calendar-card).

![Preview](https://user-images.githubusercontent.com/11677097/52933554-08d5a780-3354-11e9-87d8-d5d15c4a7c7a.png)
![Preview](https://user-images.githubusercontent.com/11677097/52933319-3ff78900-3353-11e9-8c9b-09a315b840a0.png)
![Preview](https://user-images.githubusercontent.com/11677097/53302875-b6205200-3863-11e9-8ab2-5ec95b0799d0.png)

## 1. Installation
1. You need to have the [Google calendar](https://www.home-assistant.io/components/calendar.google/) component configured in Home Assistant.
2. Download `atomic-calendar.js` file to `/www` directory in your Home Assistant - [latest release](https://github.com/atomic7777/atomic_calendar/releases/download/v0.8.5/atomic_calendar.js) - link not working (in development)
3. Add this reference to your `ui-lovelace.yaml` file:
  ```yaml
  resources:
    - url: /local/atomic_calendar.js
      type: module
  ```
4. Add card with options to `ui-lovelace.yaml`, examples below
5. If you are upgrading, try to reload your browser cache by pressing ctrl-shift-r or shift-F5.
6. If you want to use `Calendar mode` follow the guide in chapter 6, because HA is getting only 5 nearest events from Google Calendar.

## 2. Options
### Main settings

| Name | Type | Default | Since | Description |
|------|:----:|:-------:|:-----:|-------------|
| type | string | **required** | v0.3.0 | `custom:atomic-calendar`
| entities | list | **required** | v0.3.0 | One or more calendars, configured in HA [Google Calendar component](https://www.home-assistant.io/components/calendar.google/)
| title | string | optional | v0.3.0 | `Calendar` Calendar title
| showColors | string | optional | v0.3.0 | `true` Show colors in events, configured in entities list
| maxDaysToShow | integer | optional | v0.3.0 | `7` Maximum number of days to show
| showLocation | boolean | optional | v0.3.0 | `true` Show location link (right side)
| showMonth | boolean | optional | v0.3.0 | `false` Show month under day (left side)
| showLoader | boolean | optional | v0.7.0 | `true` Show animation, when events are being loaded from Google Calendar.
| showDate | boolean | optional | v0.7.2 | `false` Show the date on the right side of the title
| startDaysAhead | integer | optional | v0.7.3 | `0` If you set more than 0, events will be loaded starting `x` days from today. For example `1` - the component will show events starting from tomorrow.
| showDescription | boolean | optional | v0.8.4 | `false` Shows long description of event from Google Calendar.
| showNoEventsForToday | boolean | optional | v0.8.6 | `false` Shows `No events for today` if no events, instead of omit the entry.

### Translations and language related settings
Week / month names are translated automatically

| Name | Type | Default | Since | Description |
|------|:----:|:-------:|:-----:|-------------|
| language | string | optional | v0.8.4 | `default` Force language change. For example `pt-br`. If not set, default HA language is used. 
| untilText | string | optional | v0.3.0 | `Until` Custom translation of `Until` text
| fullDayEventText | string | optional | v0.3.0 | `All day` Custom translation of `All day` text
| noEventsForNextDaysText | string | optional | v0.8.6 | `No events in the next days` Custom translation of `No events in the next days` text
| noEventsForTodayText | string | optional | v0.8.6 | `No events for today` Custom translation of `No events for today` text, only if `showNoEventsForToday` is true
| dateFormat | string | optional | v0.7.2 | `LL` Custom date format - see https://devhints.io/moment for examples
| hoursFormat | string | optional | v0.7.3 | `default` Custom hours format - you can set `12h` or `24h` or `default` (default for local HA language settings) or even provide your custom, like `HH:mm` or `h:mm A` - see https://devhints.io/moment for examples

### Text colors and fonts
If you don't set colors, default theme colors will be used. If you use automatic night/day modes, don't use manual color settings.

| Name | Type | Since | Description |
|------|:----:|:-----:|-------------|
| dateColor | string | v0.3.0 | `default text color` Color of date (left side)
| dateSize | integer | v0.3.0 | `90` Date text size (percent of default font)
| timeColor | string | v0.3.0 | `default color` Color of time (under the event title)
| timeSize | integer | v0.3.0 | `90` Time text size (percent of default font)
| titleColor | string | v0.3.0 | `default text color` Color of event title
| titleSize | integer | v0.3.0 | `100` Event title text size (percent of default font)
| locationLinkColor | string | v0.3.0 | `default text color` Color of location link (right side)
| locationTextSize | integer | v0.3.0 | `90` Location text size (percent of default font)
| locationIconColor | string | v0.3.0 | `rgb(230, 124, 115)` Color of location icon
| dimFinishedEvents | boolean | v0.3.0 | `true` Apply filters to finished events (configured below)
| finishedEventOpacity | float | v0.3.0 | `0.6` Opacity level of finished events
| finishedEventOpacity | string | v0.3.0 | `grayscale(100%)` additional css filter to of finished events (default - greyscale)
| dayWrapperLineColor | string | v0.3.0 | `default text color` Color of line - days separate
| descColor | string | v0.8.4 | `default text color` Description of date (left side)
| descSize | integer | v0.8.4 | `80` Description text size (percent of default font)


### Next event pointer (currently line with icon)
| Name | Type | Since | Description |
|------|:----:|:-----:|-------------|
| showCurrentEventLine | boolean | v0.3.0 | `false` Show line before next event. Don't enable when showProgressBar is true - will look bad
| eventBarColor | string | v0.3.0 | `default color` Color of line showing next event

### Event progress bar (line with icon)
| Name | Type | Since | Description |
|------|:----:|:-----:|-------------|
| showProgressBar | boolean | optional | v0.5.5 | `true` Show event progress with moving icon. Don't enable when showCurrentEventLine - will look bad
| progressBarColor | string | v0.5.5 | `default color` Color of progress bar

### Entity options (configurations for each calendar)
| Name | Type | Since | Description |
|------|:----:|:-----:|-------------|
| type | string | optional | v0.5.5 | `null` Type of calendar (in calendar mode) Icon1, Icon2, Icon3, Birthday. Explained below.
| blacklist | string | v0.7.9 | `null` List of comma separated blacklisted keywords. Events containing any of them will not be shown.


## 3. Calendar Mode
The second mode of view - calendar mode - is to show full month calendar with simple events icons or colors, for most important, infrequent events, like holiday or birthday.
You can change mode by clicking "Calendar" title, or even make it default view.
To make it working correctly you need to get more events than default 5 - you need to follow instruction in chapter 6 of this Readme, and setup it for 20-30 events at least.

There are four configurable possibilities for showing events occurring any day:
- day number color - for example "14" will be red for Valentine's Day
- Icon1 - will show any mdi icon under date, like birthday (default: gift icon)
- Icon2 - like above, just any other type of event (default: home icon)
- Icon3 - like above (default: star icon)

If you want to use any calendar's events, you have to add one or more of types:

```yaml
CalEventIcon1Filter: bills,waste       # only events with those words will be shown
CalEventIcon2Filter: cleaning          # only events with those words will be shown
entities:
- entity: calendar.atomic7777          # no type, it won't be shown in calendar mode
- type: holiday                        # events from this calendar will be red
  entity: calendar.calendar_holiday
- type: icon1,icon2                    # will show icon1 and icon2, but with filters configured above
  entity: calendar.home_events
- type: icon3                          # icon1 has no filters, show all events from this calendar
  entity: calendar.birthday
```
<<<<<<< HEAD
            entities:
            - entity: calendar.calendar_holiday
              type: holiday			// events from this calendar will be red
            - entity: calendar.home_events
              type: icon2,icon3                 // will show icon2 and icon3, but with filters configured below
            - entity: calendar.birthday
              type: icon1		 	// Icon1 has no filters, show all events from this calendar
	    - entity: calendar.atomic7777       // no type, it won't be shown in calendar mode
	    CalEventIcon1Filter: bills,waste    // only events with those words will be shown
	    CalEventIcon2Filter: cleaning       // only events with those words will be shown		
			
```
=======

>>>>>>> 75f75b28
If you set filters (keywords) for any type, it will show an icon only when event summary contains one of keywords. If you don't set any filter, it will show icons for all days with any events.

## Calendar Mode settings
| Name | Type | Since | Description |
|------|:----:|:-----:|-------------|
| enableModeChange | boolean | v0.7.0 | `false` Set true to enable mode change (Calendar/Events)
| defaultMode | integer | v0.7.0 | `1` Set `1` to make Events default mode, set `2` to make Calendar mode default
| firstDayOfWeek | integer | v0.7.0 | `1` First day of week, default 1 for Monday
| CalEventHolidayColor | string | v0.7.0 | `red` Color of day for `type: holiday` calendar
| CalEventIcon1 | string | v0.7.0 | `mdi:gift` Icon for `type: icon1` calendar
| CalEventIcon1Color | string | v0.7.0 | `default` Color of icon for `type: icon1` calendar
| CalEventIcon1Filter | string | v0.7.0 | `null` List of comma separated keywords
| CalEventIcon2 | string | v0.7.0 | `mdi:home` Icon for `type: icon2` calendar
| CalEventIcon2Color | string | v0.7.0 | `default` Color of icon for `type: icon2` calendar
| CalEventIcon2Filter | string | v0.7.0 | `null` List of comma separated keywords
| CalEventIcon3 | string | v0.7.0 | `mdi:star` Icon for `type: icon3` calendar
| CalEventIcon3Color | string | v0.7.0 | `default` Color of icon for `type: icon3` calendar
| CalEventIcon3Filter | string | v0.7.0 | `null` List of comma separated keywords
| showLastCalendarWeek  | boolean | v0.7.5 | `true` If true (default) it will always show 6 lines. If false, the 6th line won't be displayed if not needed.

## 4. Configuration examples

Simple configuration:
```yaml
- type: "custom:atomic-calendar"
  title: "Calendar"
  entities:
  - entity: calendar.kalendarz_dom
    color: red
  - calendar.atomic7777
    blacklist: 'word1, word2'
```

Advanced config with all options, colors changed and progress bar enabled:
```yaml
- type: "custom:atomic-calendar"
  title: "Calendar"
  entities:
  - entity: calendar.YOUR_CALENDARS_HERE
  fullDayEventText: 'All day'
  untilText: 'Until'
  showColors: true
  maxDaysToShow: 7
  showLocation: true
  showMonth: false
  showCurrentEventLine: false
  dateColor: black
  dateSize: 90
  timeColor: blue
  timeSize: 90
  titleColor: black
  titleSize: 100
  locationIconColor: 'rgb(230, 124, 115)'
  locationLinkColor: black
  locationTextSize: 90
  dimFinishedEvents: true
  finishedEventOpacity: 0.6
  finishedEventFilter: 'grayscale(100%)'
  dayWrapperLineColor: black
  eventBarColor: blue
  showProgressBar: true
  progressBarColor: blue
```

Simple configuration, both Events mode and Calendar mode, calendar is default:
<<<<<<< HEAD
```
          - type: "custom:atomic-calendar"
            title: "Calendar"
	    enableModeChange: true
            defaultMode: 2
	    CalEventIcon1Filter: birthday
	    CalEventIcon2Filter: waste,bills
            entities:
            - entity: calendar.kalendarz_dom
	      type: icon2
            - calendar.atomic7777
	      type: icon1,icon2
            - entity: calendar.kalendarz_swieta
              type: holiday		
=======
```yaml
- type: "custom:atomic-calendar"
  title: "Calendar"
  enableModeChange: true
  defaultMode: 2
  CalEventIcon1Filter: birthday
  CalEventIcon2Filter: waste,bills
  entities:
  - entity: calendar.kalendarz_dom
    type: icon2
  - entity: calendar.atomic7777
    type: icon1,icon2
  - entity: calendar.kalendarz_swieta
    type: holiday		
>>>>>>> 75f75b28
```

## 6. How to show more than 5 events
You have to add `max_results` setting to `google_calendars.yaml` file:
```yaml
- cal_id: xxxxxxxxxxxxxxxxxxxx@group.calendar.google.com
  entities:
  - device_id: calendar_id
    name: Calendar_name
    max_results: 15
```

## 7. Automatic update
Automatic update using `HACS` component:
1. You need HACS installed and configured
2. Go to Community tab, Settings 
3. Paste this line into `Add custom repository` field:
```
https://github.com/atomic7777/atomic_calendar
```
4. Choose type: Plugin
5. The atomic_calendar component will be installed and updated.
6. Add to the `ui-lovelace.yaml` file :
```yaml
resources:
   - url: /community_plugin/atomic_calendar/atomic_calendar.js
     type: module
```<|MERGE_RESOLUTION|>--- conflicted
+++ resolved
@@ -145,7 +145,7 @@
 - type: icon3                          # icon1 has no filters, show all events from this calendar
   entity: calendar.birthday
 ```
-<<<<<<< HEAD
+
             entities:
             - entity: calendar.calendar_holiday
               type: holiday			// events from this calendar will be red
@@ -158,9 +158,7 @@
 	    CalEventIcon2Filter: cleaning       // only events with those words will be shown		
 			
 ```
-=======
-
->>>>>>> 75f75b28
+
 If you set filters (keywords) for any type, it will show an icon only when event summary contains one of keywords. If you don't set any filter, it will show icons for all days with any events.
 
 ## Calendar Mode settings
@@ -226,7 +224,6 @@
 ```
 
 Simple configuration, both Events mode and Calendar mode, calendar is default:
-<<<<<<< HEAD
 ```
           - type: "custom:atomic-calendar"
             title: "Calendar"
@@ -241,22 +238,7 @@
 	      type: icon1,icon2
             - entity: calendar.kalendarz_swieta
               type: holiday		
-=======
-```yaml
-- type: "custom:atomic-calendar"
-  title: "Calendar"
-  enableModeChange: true
-  defaultMode: 2
-  CalEventIcon1Filter: birthday
-  CalEventIcon2Filter: waste,bills
-  entities:
-  - entity: calendar.kalendarz_dom
-    type: icon2
-  - entity: calendar.atomic7777
-    type: icon1,icon2
-  - entity: calendar.kalendarz_swieta
-    type: holiday		
->>>>>>> 75f75b28
+
 ```
 
 ## 6. How to show more than 5 events
