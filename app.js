--- conflicted
+++ resolved
@@ -1,1105 +1,1023 @@
-﻿import {
-	LitElement,
-	html
-} from 'lit-element';
-import moment from 'moment';
-import 'moment/min/locales';
-
-class AtomicCalendar extends LitElement {
-	static get properties() {
-
-		return {
-			hass: Object,
-			config: Object,
-			content: Object,
-			selectedMonth: Object
-		}
-	}
-
-	constructor() {
-		super();
-		this.lastCalendarUpdateTime;
-		this.lastEventsUpdateTime;
-		this.lastHTMLUpdateTime;
-		this.events;
-		this.content = html ``;
-		this.shouldUpdateHtml = true;
-<<<<<<< HEAD
-		this.errorMessage='';
-	}
-  
-  updated(){
-
-  }  
-  
-render() {
-
-	if(!this.isUpdating ){
-		if (!this.lastCalendarUpdateTime || moment().diff(this.lastCalendarUpdateTime,'minutes') > 15)
-		(async () => {
-			this.isUpdating=true;
-
-			 
-				moment.locale(this.hass.language);
-			try {
-				this.events = await this.getEvents()
-			} catch (error) {
-				this.errorMessage='The calendar can\'t be loaded from Home Assistant component'
-			}
-			
-			this.lastCalendarUpdateTime = moment();
-			this.updateHTML(this.events);
-			this.isUpdating=false;
-		})()
-	}
-	
-
-	this.updateHTML(this.events);
-	return html`
-=======
-		this.errorMessage = '';
-		this.modeToggle = 0;
-		this.selectedMonth = moment();
-		this.refreshCalEvents = null;
-		this.monthToGet = moment().format("MM");
-		this.month = [];
-		this.showLoader = false;
-		this.eventSummary = html `&nbsp;`;
-	}
-
-	updated() {}
-
-	render() {
-		moment.updateLocale(this.hass.language, {
-			week: {
-				dow: this.config.firstDayOfWeek
-			}
-		});
-		if (!this.isUpdating && this.modeToggle == 1) {
-			if (!this.lastEventsUpdateTime || moment().diff(this.lastEventsUpdateTime, 'minutes') > 15)
-				(async() => {
-					this.showLoader = true
-					this.isUpdating = true;
-					try {
-						this.events = await this.getEvents()
-					} catch (error) {
-						this.errorMessage = 'The calendar can\'t be loaded from Home Assistant component'
-					}
-
-					this.lastEventsUpdateTime = moment();
-					this.updateEventsHTML(this.events);
-					this.isUpdating = false;
-				})()
-		}
-
-		var t0 = performance.now();
-		if (this.modeToggle == 1)
-			this.updateEventsHTML(this.events);
-		else
-			this.updateCalendarHTML();
-
-		return html `
->>>>>>> f11955e8
-	      ${this.setStyle()}
-	  
-
-	  <ha-card class="cal-card">
-		<div class="cal-titleContainer">
-			<div  class="cal-title"  @click='${e => this.handleToggle(e)}'> 
-				${this.config.title}
-			</div> 
-				${(this.showLoader && this.config.showLoader) ? html`<div style="padding-top: 16px;padding-right: 16px;"><div class="loader" ></div> </div>` : ''}
-		</div>
-<div style="padding-top: 4px;">
-			
-				${this.content}
-			
-		</div>
-	  </ha-card>`
-	}
-
-	static get styles() {
-
-	}
-
-
-	handleToggle(e) {
-		if (this.config.enableModeChange) {
-			this.modeToggle == 1 ? this.modeToggle = 2 : this.modeToggle = 1
-			this.requestUpdate()
-		}
-	}
-
-
-	setStyle() {
-		return html `
-		<style>
-			.cal-card{
-				cursor: default;
-				padding: 16px;
-			}
-			.cal-title {
-				font-size: var(--paper-font-headline_-_font-size);
-				color: var(--primary-text-color);
-				padding: 4px 8px 12px 0px;
-				line-height: 40px;
-				cursor: default;
-				float:left;
-				}
-			.cal-titleContainer {
-				display: flex;
-				flex-direction: row;
-				justify-content: space-between; 
-			}
-
-			
-			table{
-				color:black;
-				margin-left: 0px;
-				margin-right: 0px;
-				border-spacing: 10px 5px;
-				border-collapse: collapse;
-			
-				
-			}
-
-			td {
-				padding: 4px 0 4px 0;
-				}
-			
-			.daywrap{
-				padding: 2px 0 4px 0;
-				border-top: 1px solid; 
-				color: ${this.config.dayWrapperLineColor};
-				}
-				
-			tr{
-				width: 100%;				 
-			}
-
-			.event-left {
-				padding: 4px 10px 3px 8px;
-				text-align: center;
-				color: ${this.config.dateColor};
-				font-size: ${this.config.dateSize}%;
-				vertical-align: top;
-						 
-			}
-			
-			.daywrap > td {
-				padding-top: 8px; 
-				}
-			
-			.event-right {
-				display: flex;
-				justify-content: space-between;
-				padding: 0px 5px 0 5px;
-			
-						 
-			}
-			
-			.event-main {
-				flex-direction:row nowrap;
-				display: inline-block;
-			    vertical-align: top;
-		
-			}
-			
-			.event-location {
-				text-align: right;
-				display: inline-block;
-				vertical-align: top;
-			}
-				
-			.event-title {
-				font-size: ${this.config.titleSize}%;
-				color: ${this.config.titleColor};
-				
-			}		
-			
-			.event-time {
-				font-size: ${this.config.timeSize}%;
-				color: ${this.config.timeColor};
-			}			
-			
-			.event-location-icon {
-			    height: 15px;
-                width: 15px;
-				color: ${this.config.locationIconColor};
-				margin-top: -2px;
-			}
-
-			.location-link {
-				color: ${this.config.locationLinkColor};
-				text-decoration: none;
-				font-size: ${this.config.locationTextSize}%;
-			}
-
-			.event-circle {
-				width: 10px;
-				height: 10px;
-				color: ${this.config.eventBarColor};
-				margin-left: -2px
-			}
-
-			hr.event {
-				color: ${this.config.eventBarColor};
-				margin: -8px 0px 2px 0px;
-				border-width: 1px 0 0 0;
-
-			}
-			
-			.eventBar {
-				margin-top: -10px; 
-				margin-bottom: 0px;
-			}
-				
-			hr.progress {
-			color: ${this.config.progressBarColor};
-				margin: -8px 0px 2px 0px;
-				border-width: 1px 0 0 0;
-				border-color: ${this.config.progressBarColor};
-			}
-				
-			.progress-container {
-				margin-top: -5px; 
-			}	
-			
-			.progress-circle {
-				width: 10px;
-				height: 10px;
-				color: ${this.config.progressBarColor};
-				margin-left: -2px
-
-			}
-			
-			.progressBar {
-				margin-top: -5px; 
-				margin-bottom: -2px;
-				border-color: ${this.config.progressBarColor};
-				
-			}
-			
-			.nextEventIcon{
-				width: 10px;
-				height: 10px;
-				float: left;
-				display: block;
-				margin-left: -14px;
-          	}
-
-
-
-
-			table.cal{
-				color:black;
-				margin-left: 0px;
-				margin-right: 0px;
-				border-spacing: 10px 5px;
-				border-collapse: collapse;
-				width: 100%;
-				table-layout:fixed;
-				
-			}
-
-			td.cal {
-				padding: 0 0 0 0;
-			
-				text-align: center;
-				vertical-align: middle;
-				width:100%;  
-				}		
-
-			.calDay {
-				height: 30px;
-				font-size: 95%;
-				max-width: 38px;
-				margin: auto;
-			}
-
-			tr.cal {
-				width: 100%;		
-			}
-
-
-			paper-icon-button {
-				width: 30px;
-				height: 30px;
-				padding: 4px;
-			}
-
-			.calTitleContainer {
-				display: flex;
-				vertical-align: middle;
-				align-items: center;
-				justify-content: space-between;
-				margin: 0 8px 0 8px;
-			}
-			
-			.calTitle {
-	
-			}
-
-			.calTableContainer {
-				width: 100%;
-				}
-				
-			.calIcon {
-				width: 10px;
-				height:10px; 
-				padding-top: 0px;  
-				margin-top: -7px;
-				margin-right: -1px;
-				margin-left: -1px;
-			}	
-			
-			.loader {
-				border: 4px solid #f3f3f3;
-				border-top: 4px solid grey; 
-				border-radius: 50%;
-				width: 14px;
-				height: 14px;
-				animation: spin 2s linear infinite;
-				float:left;
-
-
-			}
-
-			@keyframes spin {
-				0% { transform: rotate(0deg); }
-				100% { transform: rotate(360deg); }
-			}
-			
-			
-		</style>
-
-		`
-	}
-
-	setConfig(config) {
-		if (!config.entities) {
-			throw new Error('You need to define entities');
-		}
-		this.config = {
-			// text translations
-			title: 'Calendar', // Card title
-			fullDayEventText: 'All day', // "All day" custom text
-			untilText: 'Until', // "Until" custom text
-
-			// main settings
-			showColors: true, // show calendar title colors, if set in config (each calendar separately)
-			maxDaysToShow: 7, // maximum days to show
-			showLoader: true, // show animation when loading events from Google calendar
-
-			showLocation: true, // show location link (right side)
-			showMonth: false, // show month under day (left side)
-			fullTextTime: true, // show advanced time messages, like: All day, until Friday 12
-			showCurrentEventLine: false, // show a line between last and next event
-
-
-			// color and font settings
-			dateColor: 'var(--primary-text-color)', // Date text color (left side)
-			dateSize: 90, //Date text size (percent of standard text)
-
-			timeColor: 'var(--primary-color)', // Time text color (center bottom)
-			timeSize: 90, //Time text size
-
-			titleColor: 'var(--primary-text-color)', //Event title settings (center top), if no custom color set
-			titleSize: 100,
-
-			locationIconColor: 'rgb(230, 124, 115)', //Location link settings (right side)
-			locationLinkColor: 'var(--primary-text-color)',
-			locationTextSize: 90,
-
-			// finished events settings
-			dimFinishedEvents: true, // make finished events greyed out or set opacity
-			finishedEventOpacity: 0.6, // opacity level
-			finishedEventFilter: 'grayscale(100%)', // css filter 
-
-			// days separating
-			dayWrapperLineColor: 'var(--primary-text-color)', // days separating line color
-			eventBarColor: 'var(--primary-color)',
-
-			showProgressBar: true,
-			progressBarColor: 'var(--primary-color)',
-
-			enableModeChange: false,
-			defaultMode: 1,
-
-			CalEventBackgroundColor: '#ededed',
-			CalEventBackgroundFilter: null,
-
-			CalEventHolidayColor: 'red',
-			CalEventHolidayFilter: null,
-
-			CalEventIcon1: 'mdi:gift',
-			CalEventIcon1Color: 'var(--primary-text-color)',
-			CalEventIcon1Filter: null,
-
-
-			CalEventIcon2: 'mdi:home',
-			CalEventIcon2Color: 'var(--primary-text-color)',
-			CalEventIcon2Filter: null,
-
-			CalEventIcon3: 'mdi:star',
-			CalEventIcon3Color: 'var(--primary-text-color)',
-			CalEventIcon3Filter: null,
-
-			firstDayOfWeek: 1, // default 1 - monday
-			...config
-		}
-
-
-		this.modeToggle = this.config.defaultMode
-
-		if (typeof this.config.entities === 'string')
-			this.config.entities = [{
-				entity: config.entities
-			}];
-		this.config.entities.forEach((entity, i) => {
-			if (typeof entity === 'string')
-				this.config.entities[i] = {
-					entity: entity
-				};
-		});
-	}
-
-	// The height of your card. Home Assistant uses this to automatically
-	// distribute all cards over the available columns.
-	getCardSize() {
-		return this.config.entities.length + 1;
-	}
-
-	_toggle(state) {
-		this.hass.callService('homeassistant', 'toggle', {
-			entity_id: state.entity_id
-		});
-	}
-
-	/**
-	 * generate Event Title (summary) HTML
-	 * 
-	 */
-	getTitleHTML(event, isEventNext) {
-		const titleColor = (this.config.showColors && event.config.color !== "undefined") ? event.config.color : this.config.titleColor
-		//const eventIcon = isEventNext ? html`<ha-icon class="nextEventIcon" icon="mdi:arrow-right-bold"></ha-icon>` : ``
-
-		return html `
-		<a href="${event.link}" style="text-decoration: none;" target="_blank">
-		<div class="event-title" style="color: ${titleColor}">${event.title}</div></a>
-		`
-	}
-
-	/** 
-	 * generate Hours HTML
-	 * 
-	 */
-	getHoursHTML(event) {
-		const today = moment()
-
-		// full day events, no hours set
-<<<<<<< HEAD
-			// 1. One day only, or multiple day ends today -> 'All day'
-			if (event.isFullOneDayEvent || (event.isFullMoreDaysEvent && moment(event.endTime).isSame(today,'day')))
-				return html`<div>${this.config.fullDayEventText}</div>`
-			// 2. Starts any day, ends later -> 'All day, end date'
-			else if (event.isFullMoreDaysEvent )
-				return html`<div>${this.config.fullDayEventText}, ${this.config.untilText.toLowerCase()} ${this.getCurrDayAndMonth(moment(event.endTime))}</div>`
-			// 3. starts before today, ends after today -> 'date - date'
-			else if (event.isFullMoreDaysEvent && (moment(event.startTime).isBefore(today,'day') || moment(event.endTime).isAfter(today,'day') ))
-				return html`<div>${this.config.fullDayEventText}, ${this.config.untilText.toLowerCase()} ${this.getCurrDayAndMonth(moment(event.endTime))}</div>`
-		// events with hours set
-			//4. long term event, ends later -> 'until date'
-			else if(moment(event.startTime).isBefore(today,'day') && moment(event.endTime).isAfter(today,'day'))	
-				return html`<div>${this.config.untilText} ${this.getCurrDayAndMonth(moment(event.endTime))}</div>`
-			//5. long term event, ends today -> 'until hour'
-			else if(moment(event.startTime).isBefore(today,'day') && moment(event.endTime).isSame(today,'day'))
-				return html`<div>${this.config.untilText} ${event.endTime.format('LT')}</div>`
-			//6. starts today or later, ends later -> 'hour - until date'
-			else if(!moment(event.startTime).isBefore(today,'day') && moment(event.endTime).isAfter(event.startTime,'day'))
-				return html`<div>${event.startTime.format('LT')}, ${this.config.untilText.toLowerCase()} ${this.getCurrDayAndMonth(moment(event.endTime))}</div>`
-			// 7. Normal one day event, with time set -> 'hour - hour'
-			else return html`
-=======
-		// 1. One day only, or multiple day ends today -> 'All day'
-		if (event.isFullOneDayEvent || (event.isFullMoreDaysEvent && moment(event.endTime).isSame(today, 'day')))
-			return html `<div>${this.config.fullDayEventText}</div>`
-		// 2. Starts any day, ends later -> 'All day, end date'
-		else if (event.isFullMoreDaysEvent)
-			return html `<div>${this.config.fullDayEventText}, ${this.config.untilText.toLowerCase()} ${this.getCurrDayAndMonth(moment(event.endTime))}</div>`
-		// 3. starts before today, ends after today -> 'date - date'
-		else if (event.isFullMoreDaysEvent && (moment(event.startTime).isBefore(today, 'day') || moment(event.endTime).isAfter(today, 'day')))
-			return html `<div>${this.config.fullDayEventText}, ${this.config.untilText.toLowerCase()} ${this.getCurrDayAndMonth(moment(event.endTime))}</div>`
-		// events with hours set
-		//4. long term event, ends later -> 'until date'
-		else if (moment(event.startTime).isBefore(today, 'day') && moment(event.endTime).isAfter(today, 'day'))
-			return html `<div>${this.config.untilText} ${this.getCurrDayAndMonth(moment(event.endTime))}</div>`
-		//5. long term event, ends today -> 'until hour'
-		else if (moment(event.startTime).isBefore(today, 'day') && moment(event.endTime).isSame(today, 'day'))
-			return html `<div>${this.config.untilText} ${event.endTime.format('LT')}</div>`
-		//6. starts today or later, ends later -> 'hour - until date'
-		else if (!moment(event.startTime).isBefore(today, 'day') && moment(event.endTime).isAfter(event.startTime, 'day'))
-			return html `<div>${event.startTime.format('LT')}, ${this.config.untilText.toLowerCase()} ${this.getCurrDayAndMonth(moment(event.endTime))}</div>`
-		// 7. Normal one day event, with time set -> 'hour - hour'
-		else return html `
->>>>>>> f11955e8
-				<div>${event.startTime.format('LT')} - ${event.endTime.format('LT')}</div>`
-	}
-
-	/**
-	 * generate Event Location link HTML
-	 * 
-	 */
-	getLocationHTML(event) {
-
-		if (!event.location || !this.config.showLocation) return html ``
-		else return html `
-			<div><a href="https://maps.google.com/?q=${event.location}" target="_blank" class="location-link"><ha-icon class="event-location-icon" icon="mdi:map-marker"></ha-icon>&nbsp;${event.address}</a></div>
-		`
-	}
-<<<<<<< HEAD
-		
-   /**
-   * update Calendar HTML
-   * 
-   */
-	updateHTML(days){
-		
-		var htmlDays = ''
-		
-		if (!days)	
-			{	// TODO some more tests end error message
-				this.content =  html`${this.errorMessage}`
-				return
-			}
-=======
-
-	/**
-	 * update Events main HTML
-	 * 
-	 */
-	updateEventsHTML(days) {
-		var htmlDays = ''
-
-		if (!days) { // TODO some more tests end error message
-			this.content = html `${this.errorMessage}`
-			return
-		}
->>>>>>> f11955e8
-
-		// TODO write something if no events
-		if (days.length == 0) {
-			this.content = html `No events in the next days`
-			return
-		}
-
-		// move today's finished events up
-		if (moment(days[0][0]).isSame(moment(), "day") && days[0].length > 1) {
-			var i = 1
-			while (i < days[0].length) {
-				if (days[0][i].isEventFinished && !days[0][i - 1].isEventFinished) {
-					[days[0][i], days[0][i - 1]] = [days[0][i - 1], days[0][i]]
-					if (i > 1) i--
-				} else
-					i++
-			}
-		}
-
-
-		//loop through days
-		htmlDays = days.map((day, di) => {
-
-			//loop through events for each day
-			const htmlEvents = day.map((event, i, arr) => {
-				const dayWrap = (i == 0 && di > 0) ? 'daywrap' : ''
-
-				const isEventNext = (di == 0 && moment(event.startTime).isAfter(moment()) && (i == 0 || !moment(arr[i - 1].startTime).isAfter(moment()))) ? true : false
-				//show line before next event
-				const currentEventLine = (this.config.showCurrentEventLine &&
-					isEventNext) ? html `<div class="eventBar"><ha-icon icon="mdi:circle" class="event-circle"></ha-icon><hr class="event"/></div>` : ``
-
-				//show current event progress bar
-				const progressBar = ``
-				if (di == 0 && this.config.showProgressBar && event.isEventRunning) {
-					let eventDuration = event.endTime.diff(event.startTime, 'minutes');
-					let eventProgress = moment().diff(event.startTime, 'minutes');
-					let eventPercentProgress = Math.floor((eventProgress * 100) / eventDuration);
-					progressBar = html `<div class="progress-container"><ha-icon icon="mdi:circle" class="progress-circle" 	style="margin-left:${eventPercentProgress}%;"></ha-icon><hr class="progress" /></div>`;
-
-				}
-
-				const finishedEventsStyle = (event.isEventFinished && this.config.dimFinishedEvents) ? `opacity: ` + this.config.finishedEventOpacity + `; filter: ` + this.config.finishedEventFilter : ``
-
-				const lastEventStyle = i == arr.length - 1 ? 'padding-bottom: 8px;' : ''
-
-				return html `
-					
-					<tr class="${dayWrap}">
-						<td class="event-left"><div>
-								<div>${(i===0 && this.config.showMonth) ? event.startTimeToShow.format('MMM') : ''}</div>
-								<div>${i===0 ? event.startTimeToShow.format('DD') : ''}</div>
-								<div>${i===0 ? event.startTimeToShow.format('ddd') : ''}</div>
-						</td>
-						<td style="width: 100%; ${finishedEventsStyle} ${lastEventStyle} ">
-							<div>${currentEventLine}</div>
-							<div class="event-right">
-								<div class="event-main" >
-									${this.getTitleHTML(event,isEventNext)}
-									<div class="event-time">${this.getHoursHTML(event)}</div>
-								</div>
-								<div class="event-location">
-									${this.getLocationHTML(event)}
-								</div>
-							</div>
-					${progressBar}
-						</td>
-
-					</tr>`
-			})
-
-			return htmlEvents
-		})
-		this.content = html `<table><tbody>${htmlDays}</tbody></table>`
-	}
-
-
-	/**
-	 * ready-to-use function to remove year from moment format('LL')
-	 * @param {moment}
-	 * @return {String} [month, day]
-	 */
-
-	getCurrDayAndMonth(locale) {
-		const today = locale.format('LL');
-		return today
-			.replace(locale.format('YYYY'), '') // remove year
-			.replace(/\s\s+/g, ' ') // remove double spaces, if any
-			.trim() // remove spaces from the start and the end
-			.replace(/[рг]\./, '') // remove year letter from RU/UK locales
-			.replace(/de$/, '') // remove year prefix from PT
-			.replace(/b\.$/, '') // remove year prefix from SE
-			.trim() // remove spaces from the start and the end
-			.replace(/,$/g, ''); // remove comma from the end
-	}
-
-	/**
-	 * check if string contains one of keywords
-	 * @param {string} string to check inside
-	 * @param {string} comma delimited keywords
-	 * @return {bool}
-	 */
-	checkFilter(str, filter) {
-		const keywords = filter.split(',')
-		return (keywords.some((keyword) => {
-			if (RegExp('(?:^|\\s)' + keyword.trim(), 'i').test(str))
-				return true
-			else return false
-		}))
-
-	}
-
-
-	/**
-	 * gets events from HA Calendar to Events mode
-	 * 
-	 */
-	async getEvents() {
-		let start = moment().startOf('day').format('YYYY-MM-DDTHH:mm:ss');
-		let end = moment().add(this.config.maxDaysToShow, 'days').format('YYYY-MM-DDTHH:mm:ss');
-		let calendarUrlList = this.config.entities.map(entity =>
-			`calendars/${entity.entity}?start=${start}Z&end=${end}Z`)
-		try {
-			return await (Promise.all(calendarUrlList.map(url =>
-				this.hass.callApi('get', url))).then((result) => {
-				let ev = [].concat.apply([], (result.map((singleCalEvents, i) => {
-					return singleCalEvents.map(evt => new EventClass(evt, this.config.entities[i]))
-				})))
-
-				// sort events
-				ev = ev.sort((a, b) => moment(a.startTimeToShow) - moment(b.startTimeToShow))
-
-				// grouping events by days, returns object with days and events
-				const groupsOfEvents = ev.reduce(function (r, a) {
-					r[a.daysToSort] = r[a.daysToSort] || []
-					r[a.daysToSort].push(a);
-					return r
-				}, {})
-
-				const days = Object.keys(groupsOfEvents).map(function (k) {
-					return groupsOfEvents[k];
-				});
-				this.showLoader = false
-				return days
-			}))
-		} catch (error) {
-			this.showLoader = false
-			throw error
-		}
-	}
-
-<<<<<<< HEAD
-		return days})
-		)
-		} catch (error) {
-			throw error
-=======
-
-	/**
-	 * gets events from HA to Calendar
-	 * 
-	 */
-	getCalendarEvents(startDay, endDay, monthToGet, month) {
-		this.refreshCalEvents = false
-		let start = moment(startDay).startOf('day').format('YYYY-MM-DDTHH:mm:ss');
-		let end = moment(endDay).endOf('day').format('YYYY-MM-DDTHH:mm:ss');
-		// calendarUrlList[url, type of event configured for this callendar,filters]
-		let calendarUrlList = []
-		this.config.entities.map(entity => {
-			if (entity.type) {
-				calendarUrlList.push([`calendars/${entity.entity}?start=${start}Z&end=${end}Z`, entity.type])
->>>>>>> f11955e8
-			}
-		})
-
-
-		Promise.all(calendarUrlList.map(url =>
-			this.hass.callApi('get', url[0]))).then((result, i) => {
-			if (monthToGet == this.monthToGet)
-				result.map((eventsArray, i) => {
-					this.month.map(m => {
-						const calendarTypes = calendarUrlList[i][1]
-						const calendarUrl = calendarUrlList[i][0]
-						eventsArray.map((event, i) => {
-							const startTime = event.start.dateTime ? moment(event.start.dateTime) : moment(event.start.date).startOf('day')
-							const endTime = event.end.dateTime ? moment(event.end.dateTime) : moment(event.end.date).subtract(1, 'days').endOf('day')
-
-							if (!moment(startTime).isAfter(m.date, 'day') && !moment(endTime).isBefore(m.date, 'day') && calendarTypes)
-								//checking for calendar type (icons) and keywords
-								try {
-									if (this.checkFilter('icon1', calendarTypes)) {
-										if (!this.config.CalEventIcon1Filter || this.checkFilter(event.summary, this.config.CalEventIcon1Filter))
-											m['icon1'].push(event.summary)
-									}
-									if (this.checkFilter('icon2', calendarTypes)) {
-										if (!this.config.CalEventIcon2Filter || this.checkFilter(event.summary, this.config.CalEventIcon2Filter))
-											m['icon2'].push(event.summary)
-									}
-									if (this.checkFilter('icon3', calendarTypes)) {
-										if (!this.config.CalEventIcon3Filter || this.checkFilter(event.summary, this.config.CalEventIcon3Filter))
-											m['icon3'].push(event.summary)
-
-									}
-									if (this.checkFilter('holiday', calendarTypes)) {
-										m['holiday'].push(event.summary)
-									}
-								} catch (e) {
-									console.log('error: ', e, calendarUrl)
-								}
-
-						})
-
-					})
-					return month
-				})
-			if (monthToGet == this.monthToGet) this.showLoader = false
-			this.refreshCalEvents = false
-			this.requestUpdate()
-		}).catch((err) => {
-			this.refreshCalEvents = false
-			console.log('error: ', err)
-		})
-
-
-	}
-
-
-	/**
-	 * create array for 42 calendar days
-	 * 
-	 */
-	buildCalendar(selectedMonth) {
-		const firstDay = moment(selectedMonth).startOf('month')
-		const dayOfWeekNumber = firstDay.day()
-		const startDate = moment(firstDay).add(this.config.firstDayOfWeek - dayOfWeekNumber, 'days')
-		const endDate = moment(firstDay).add(42 - dayOfWeekNumber + this.config.firstDayOfWeek, 'days')
-		this.month = [];
-		for (var i = this.config.firstDayOfWeek - dayOfWeekNumber; i < 42 - dayOfWeekNumber + this.config.firstDayOfWeek; i++) {
-			this.month.push(new CalendarDay(moment(firstDay).add(i, 'days'), i))
-		}
-	}
-
-	/**
-	 * change month in calendar mode
-	 * 
-	 */
-	handleMonthChange(i) {
-		this.selectedMonth = moment(this.selectedMonth).add(i, 'months');
-		this.monthToGet = this.selectedMonth.format("M");
-		this.eventSummary = html `&nbsp;`;
-		this.refreshCalEvents = true
-	}
-
-	/**
-	 * show events summary under the calendar
-	 * 
-	 */
-	handleEventSummary(day) {
-		let events = ([','].concat.apply([], [day.holiday, day.daybackground, day.icon1, day.icon2, day.icon3])).join(', ')
-		if (events == '') events = html `&nbsp;`
-		this.eventSummary = html `${events}`
-		this.requestUpdate()
-
-	}
-
-	/**
-	 * create html calendar header
-	 * 
-	 */
-	getCalendarHeaderHTML() {
-		return html`
-			<div class="calTitle">
-				<a href="https://calendar.google.com/calendar/r/month/${moment(this.selectedMonth).format('YYYY')}/${moment(this.selectedMonth).format('MM')}/1" style="text-decoration: none; color: ${this.config.titleColor}" target="_blank">
-					${moment(this.selectedMonth).locale(this.hass.language).format('MMMM')}  ${moment(this.selectedMonth).format('YYYY')} 
-					</a>	
-			</div>
-			<div class="calButtons">
-				<paper-icon-button icon="mdi:chevron-left" @click='${e => this.handleMonthChange(-1)}' title="left"></paper-icon-button>
-				<paper-icon-button icon="mdi:chevron-right" @click='${e => this.handleMonthChange(1)}' title="right"></paper-icon-button>
-			</div>`
-	}
-
-	/**
-	 * create html cells for all days of calendar
-	 * 
-	 */
-	getCalendarDaysHTML(month) {
-		return month.map((day, i) => {
-			const dayStyleOtherMonth = moment(day.date).isSame(moment(this.selectedMonth), 'month') ? '' : `opacity: .35;`
-			const dayStyleToday = moment(day.date).isSame(moment(), 'day') ? `border: 1px solid grey;` : `border: 1px solid grey; border-color: transparent;`
-			const dayHolidayStyle = (day.holiday && day.holiday.length > 0) ? `color: ${this.config.CalEventHolidayColor}; ` : ''
-			const dayBackgroundStyle = (day.daybackground && day.daybackground.length > 0) ? `background-color: ${this.config.CalEventBackgroundColor}; ` : ''
-			const dayIcon1 = (day.icon1 && day.icon1.length > 0) ? html `<span><ha-icon class="calIcon" style="color: ${this.config.CalEventIcon1Color};" icon="${this.config.CalEventIcon1}"></ha-icon></span>` : ''
-			const dayIcon2 = (day.icon2 && day.icon2.length > 0) ? html `<span><ha-icon class="calIcon" style="color: ${this.config.CalEventIcon2Color};" icon="${this.config.CalEventIcon2}"></ha-icon></span>` : ''
-			const dayIcon3 = (day.icon3 && day.icon3.length > 0) ? html `<span><ha-icon class="calIcon" style="color: ${this.config.CalEventIcon3Color};" icon="${this.config.CalEventIcon3}"></ha-icon></span>` : ''
-
-			return html `		
-				${i % 7 === 0 ? html`<tr class="cal">` :''}
-					<td class="cal">
-							<div @click='${e => this.handleEventSummary(day)}' class="calDay" style="${dayStyleOtherMonth} ${dayStyleToday} ${dayHolidayStyle} ${dayBackgroundStyle}">
-								<div style="position: relative; top: 5%; ">
-								${(day.dayNumber).replace(/^0|[^\/]0./, '')}
-								</div>
-								<div>
-									${dayIcon1} ${dayIcon2} ${dayIcon3}
-								</div>
-							</div>
-					
-					</td>
-				${i && (i % 6 === 0) ? html`</tr>` :''}
-				`
-		})
-	}
-
-	/**
-	 * update Calendar mode HTML
-	 * 
-	 */
-	updateCalendarHTML() {
-		if (this.month.length == 0 || this.refreshCalEvents || moment().diff(this.lastCalendarUpdateTime, 'minutes') > 120) {
-			this.lastCalendarUpdateTime = moment()
-			this.showLoader = true
-			this.buildCalendar(this.selectedMonth)
-			this.getCalendarEvents(this.month[0].date, this.month[41].date, this.monthToGet, this.month)
-		}
-
-		const month = this.month
-		const weekDays = moment.weekdaysMin(true)
-		const htmlDayNames = weekDays.map((day) => html `
-			<th class="cal" style="padding-bottom: 8px;">${day}</th>`)
-
-		this.content = html `
-			<div  class="calTitleContainer">
-				${this.getCalendarHeaderHTML()}
-			</div>
-			<div class="calTableContainer">
-				<table class="cal">
-					<thead>  <tr>
-						${htmlDayNames}
-					</tr>  </thead>
-					<tbody>
-						${this.getCalendarDaysHTML(month)}
-					</tbody>
-				</table>
-			</div>
-			<div style="font-size: 90%;">
-				${this.eventSummary}
-			</div>
-			`
-	}
-}
-
-
-customElements.define('atomic-calendar', AtomicCalendar);
-
-
-/**
- * class for 42 calendar days
- * 
- */
-class CalendarDay {
-	constructor(calendarDay, d) {
-		this.calendarDay = calendarDay
-		this._lp = d;
-		this.ymd = moment(calendarDay).format("YYYY-MM-DD")
-		this._holiday = [];
-		this._icon1 = [];
-		this._icon2 = [];
-		this._icon3 = [];
-		this._daybackground = [];
-	}
-
-	get date() {
-		return moment(this.calendarDay)
-	}
-
-	get dayNumber() {
-		return moment(this.calendarDay).format("DD")
-	}
-
-	get monthNumber() {
-		return moment(this.calendarDay).month()
-	}
-
-	set holiday(eventName) {
-		this._holiday = eventName;
-	}
-
-	get holiday() {
-		return this._holiday;
-
-	}
-	set icon1(eventName) {
-		this._icon1 = eventName;
-	}
-
-	get icon1() {
-		return this._icon1;
-	}
-
-	set icon2(eventName) {
-		this._icon2 = eventName;
-	}
-
-	get icon2() {
-		return this._icon2;
-	}
-
-
-	set icon3(eventName) {
-		this._icon3 = eventName;
-	}
-
-	get icon3() {
-		return this._icon3;
-	}
-
-	set daybackground(eventName) {
-		this._daybackground = eventName;
-	}
-
-	get daybackground() {
-		return this._daybackground;
-	}
-}
-
-/**
- * class for Events in events mode
- * 
- */
-
-class EventClass {
-	constructor(eventClass, config) {
-		this.eventClass = eventClass;
-		this.config = config;
-		this._startTime = this.eventClass.start.dateTime ? moment(this.eventClass.start.dateTime) : moment(this.eventClass.start.date).startOf('day')
-		this._endTime = this.eventClass.end.dateTime ? moment(this.eventClass.end.dateTime) : moment(this.eventClass.end.date).subtract(1, 'days').endOf('day')
-		this.isFinished = false;
-	}
-
-	get titleColor() {
-		if (this.config.color)
-			return this.config.color;
-		else return 'var(--primary-text-color)';
-	}
-
-	get title() {
-		return this.eventClass.summary
-	}
-
-	//true start time
-	get startTime() {
-		return this._startTime
-	}
-
-	//start time, returns today if before today
-	get startTimeToShow() {
-		var time = this.eventClass.start.dateTime ? moment(this.eventClass.start.dateTime) : moment(this.eventClass.start.date).startOf('day')
-		if (moment(time).isBefore(moment().startOf('day')))
-			return moment().startOf('day')
-		else return time
-	}
-
-	get endTime() {
-		return this._endTime
-	}
-
-	// is full day event
-	get isFullDayEvent() {
-		if (!this.eventClass.start.dateTime && !this.eventClass.end.dateTime)
-			return true
-		else return false
-	}
-	// is full day event, but only one day
-	get isFullOneDayEvent() {
-		if ((!this.eventClass.start.dateTime && !this.eventClass.end.dateTime && moment(this.eventClass.start.date).isSame(moment(this.eventClass.end.date).subtract(1, 'days'), 'day')) || (
-				moment(this.eventClass.start.dateTime).isSame(moment(this.eventClass.start.dateTime).startOf('day')) && moment(this.eventClass.end.dateTime).isSame(moment(this.eventClass.end.dateTime).startOf('day')) && moment(this.eventClass.start.dateTime).isSame(moment(this.eventClass.end.dateTime).subtract(1, 'days'), 'day')
-
-			))
-			return true
-		else return false
-	}
-
-	// is full day event, more days
-	get isFullMoreDaysEvent() {
-		if ((!this.eventClass.start.dateTime && !this.eventClass.end.dateTime && !moment(this.eventClass.start.date).isSame(moment(this.eventClass.end.date).subtract(1, 'days'), 'day')) || (
-				moment(this.eventClass.start.dateTime).isSame(moment(this.eventClass.start.dateTime).startOf('day')) && moment(this.eventClass.end.dateTime).isSame(moment(this.eventClass.end.dateTime).startOf('day')) && moment(this.eventClass.end.dateTime).isAfter(moment(this.eventClass.start.dateTime).subtract(1, 'days'), 'day')
-			))
-			return true
-		else return false
-	}
-
-	// return YYYYMMDD for sorting
-	get daysToSort() {
-		return moment(this.startTimeToShow).format('YYYYMMDD');
-	}
-
-	get isEventRunning() {
-		return (moment(this.startTime).isBefore(moment()) && moment(this.endTime).isAfter(moment()))
-	}
-
-	get isEventFinished() {
-		return (moment(this.endTime).isBefore(moment()))
-	}
-
-	get location() {
-		return this.eventClass.location ? (this.eventClass.location).split(' ').join('+') : '';
-	}
-
-	get address() {
-		return this.eventClass.location ? this.eventClass.location.split(',')[0] : ''
-	}
-
-	get link() {
-		return this.eventClass.htmlLink
-	}
+﻿import {
+	LitElement,
+	html
+} from 'lit-element';
+import moment from 'moment';
+import 'moment/min/locales';
+
+class AtomicCalendar extends LitElement {
+	static get properties() {
+
+		return {
+			hass: Object,
+			config: Object,
+			content: Object,
+			selectedMonth: Object
+		}
+	}
+
+	constructor() {
+		super();
+		this.lastCalendarUpdateTime;
+		this.lastEventsUpdateTime;
+		this.lastHTMLUpdateTime;
+		this.events;
+		this.content = html ``;
+		this.shouldUpdateHtml = true;
+		this.errorMessage = '';
+		this.modeToggle = 0;
+		this.selectedMonth = moment();
+		this.refreshCalEvents = null;
+		this.monthToGet = moment().format("MM");
+		this.month = [];
+		this.showLoader = false;
+		this.eventSummary = html `&nbsp;`;
+	}
+
+	updated() {}
+
+	render() {
+		moment.updateLocale(this.hass.language, {
+			week: {
+				dow: this.config.firstDayOfWeek
+			}
+		});
+		if (!this.isUpdating && this.modeToggle == 1) {
+			if (!this.lastEventsUpdateTime || moment().diff(this.lastEventsUpdateTime, 'minutes') > 15)
+				(async() => {
+					this.showLoader = true
+					this.isUpdating = true;
+					try {
+						this.events = await this.getEvents()
+					} catch (error) {
+						this.errorMessage = 'The calendar can\'t be loaded from Home Assistant component'
+					}
+
+					this.lastEventsUpdateTime = moment();
+					this.updateEventsHTML(this.events);
+					this.isUpdating = false;
+				})()
+		}
+
+		var t0 = performance.now();
+		if (this.modeToggle == 1)
+			this.updateEventsHTML(this.events);
+		else
+			this.updateCalendarHTML();
+
+		return html `
+	      ${this.setStyle()}
+	  
+
+	  <ha-card class="cal-card">
+		<div class="cal-titleContainer">
+			<div  class="cal-title"  @click='${e => this.handleToggle(e)}'> 
+				${this.config.title}
+			</div> 
+				${(this.showLoader && this.config.showLoader) ? html`<div style="padding-top: 16px;padding-right: 16px;"><div class="loader" ></div> </div>` : ''}
+		</div>
+<div style="padding-top: 4px;">
+			
+				${this.content}
+			
+		</div>
+	  </ha-card>`
+	}
+
+	static get styles() {
+
+	}
+
+
+	handleToggle(e) {
+		if (this.config.enableModeChange) {
+			this.modeToggle == 1 ? this.modeToggle = 2 : this.modeToggle = 1
+			this.requestUpdate()
+		}
+	}
+
+
+	setStyle() {
+		return html `
+		<style>
+			.cal-card{
+				cursor: default;
+				padding: 16px;
+			}
+			.cal-title {
+				font-size: var(--paper-font-headline_-_font-size);
+				color: var(--primary-text-color);
+				padding: 4px 8px 12px 0px;
+				line-height: 40px;
+				cursor: default;
+				float:left;
+				}
+			.cal-titleContainer {
+				display: flex;
+				flex-direction: row;
+				justify-content: space-between; 
+			}
+
+			
+			table{
+				color:black;
+				margin-left: 0px;
+				margin-right: 0px;
+				border-spacing: 10px 5px;
+				border-collapse: collapse;
+			
+				
+			}
+
+			td {
+				padding: 4px 0 4px 0;
+				}
+			
+			.daywrap{
+				padding: 2px 0 4px 0;
+				border-top: 1px solid; 
+				color: ${this.config.dayWrapperLineColor};
+				}
+				
+			tr{
+				width: 100%;				 
+			}
+
+			.event-left {
+				padding: 4px 10px 3px 8px;
+				text-align: center;
+				color: ${this.config.dateColor};
+				font-size: ${this.config.dateSize}%;
+				vertical-align: top;
+						 
+			}
+			
+			.daywrap > td {
+				padding-top: 8px; 
+				}
+			
+			.event-right {
+				display: flex;
+				justify-content: space-between;
+				padding: 0px 5px 0 5px;
+			
+						 
+			}
+			
+			.event-main {
+				flex-direction:row nowrap;
+				display: inline-block;
+			    vertical-align: top;
+		
+			}
+			
+			.event-location {
+				text-align: right;
+				display: inline-block;
+				vertical-align: top;
+			}
+				
+			.event-title {
+				font-size: ${this.config.titleSize}%;
+				color: ${this.config.titleColor};
+				
+			}		
+			
+			.event-time {
+				font-size: ${this.config.timeSize}%;
+				color: ${this.config.timeColor};
+			}			
+			
+			.event-location-icon {
+			    height: 15px;
+                width: 15px;
+				color: ${this.config.locationIconColor};
+				margin-top: -2px;
+			}
+
+			.location-link {
+				color: ${this.config.locationLinkColor};
+				text-decoration: none;
+				font-size: ${this.config.locationTextSize}%;
+			}
+
+			.event-circle {
+				width: 10px;
+				height: 10px;
+				color: ${this.config.eventBarColor};
+				margin-left: -2px
+			}
+
+			hr.event {
+				color: ${this.config.eventBarColor};
+				margin: -8px 0px 2px 0px;
+				border-width: 1px 0 0 0;
+
+			}
+			
+			.eventBar {
+				margin-top: -10px; 
+				margin-bottom: 0px;
+			}
+				
+			hr.progress {
+			color: ${this.config.progressBarColor};
+				margin: -8px 0px 2px 0px;
+				border-width: 1px 0 0 0;
+				border-color: ${this.config.progressBarColor};
+			}
+				
+			.progress-container {
+				margin-top: -5px; 
+			}	
+			
+			.progress-circle {
+				width: 10px;
+				height: 10px;
+				color: ${this.config.progressBarColor};
+				margin-left: -2px
+
+			}
+			
+			.progressBar {
+				margin-top: -5px; 
+				margin-bottom: -2px;
+				border-color: ${this.config.progressBarColor};
+				
+			}
+			
+			.nextEventIcon{
+				width: 10px;
+				height: 10px;
+				float: left;
+				display: block;
+				margin-left: -14px;
+          	}
+
+
+
+
+			table.cal{
+				color:black;
+				margin-left: 0px;
+				margin-right: 0px;
+				border-spacing: 10px 5px;
+				border-collapse: collapse;
+				width: 100%;
+				table-layout:fixed;
+				
+			}
+
+			td.cal {
+				padding: 0 0 0 0;
+			
+				text-align: center;
+				vertical-align: middle;
+				width:100%;  
+				}		
+
+			.calDay {
+				height: 30px;
+				font-size: 95%;
+				max-width: 38px;
+				margin: auto;
+			}
+
+			tr.cal {
+				width: 100%;		
+			}
+
+
+			paper-icon-button {
+				width: 30px;
+				height: 30px;
+				padding: 4px;
+			}
+
+			.calTitleContainer {
+				display: flex;
+				vertical-align: middle;
+				align-items: center;
+				justify-content: space-between;
+				margin: 0 8px 0 8px;
+			}
+			
+			.calTitle {
+	
+			}
+
+			.calTableContainer {
+				width: 100%;
+				}
+				
+			.calIcon {
+				width: 10px;
+				height:10px; 
+				padding-top: 0px;  
+				margin-top: -7px;
+				margin-right: -1px;
+				margin-left: -1px;
+			}	
+			
+			.loader {
+				border: 4px solid #f3f3f3;
+				border-top: 4px solid grey; 
+				border-radius: 50%;
+				width: 14px;
+				height: 14px;
+				animation: spin 2s linear infinite;
+				float:left;
+
+
+			}
+
+			@keyframes spin {
+				0% { transform: rotate(0deg); }
+				100% { transform: rotate(360deg); }
+			}
+			
+			
+		</style>
+
+		`
+	}
+
+	setConfig(config) {
+		if (!config.entities) {
+			throw new Error('You need to define entities');
+		}
+		this.config = {
+			// text translations
+			title: 'Calendar', // Card title
+			fullDayEventText: 'All day', // "All day" custom text
+			untilText: 'Until', // "Until" custom text
+
+			// main settings
+			showColors: true, // show calendar title colors, if set in config (each calendar separately)
+			maxDaysToShow: 7, // maximum days to show
+			showLoader: true, // show animation when loading events from Google calendar
+
+			showLocation: true, // show location link (right side)
+			showMonth: false, // show month under day (left side)
+			fullTextTime: true, // show advanced time messages, like: All day, until Friday 12
+			showCurrentEventLine: false, // show a line between last and next event
+
+
+			// color and font settings
+			dateColor: 'var(--primary-text-color)', // Date text color (left side)
+			dateSize: 90, //Date text size (percent of standard text)
+
+			timeColor: 'var(--primary-color)', // Time text color (center bottom)
+			timeSize: 90, //Time text size
+
+			titleColor: 'var(--primary-text-color)', //Event title settings (center top), if no custom color set
+			titleSize: 100,
+
+			locationIconColor: 'rgb(230, 124, 115)', //Location link settings (right side)
+			locationLinkColor: 'var(--primary-text-color)',
+			locationTextSize: 90,
+
+			// finished events settings
+			dimFinishedEvents: true, // make finished events greyed out or set opacity
+			finishedEventOpacity: 0.6, // opacity level
+			finishedEventFilter: 'grayscale(100%)', // css filter 
+
+			// days separating
+			dayWrapperLineColor: 'var(--primary-text-color)', // days separating line color
+			eventBarColor: 'var(--primary-color)',
+
+			showProgressBar: true,
+			progressBarColor: 'var(--primary-color)',
+
+			enableModeChange: false,
+			defaultMode: 1,
+
+			CalEventBackgroundColor: '#ededed',
+			CalEventBackgroundFilter: null,
+
+			CalEventHolidayColor: 'red',
+			CalEventHolidayFilter: null,
+
+			CalEventIcon1: 'mdi:gift',
+			CalEventIcon1Color: 'var(--primary-text-color)',
+			CalEventIcon1Filter: null,
+
+
+			CalEventIcon2: 'mdi:home',
+			CalEventIcon2Color: 'var(--primary-text-color)',
+			CalEventIcon2Filter: null,
+
+			CalEventIcon3: 'mdi:star',
+			CalEventIcon3Color: 'var(--primary-text-color)',
+			CalEventIcon3Filter: null,
+
+			firstDayOfWeek: 1, // default 1 - monday
+			...config
+		}
+
+
+		this.modeToggle = this.config.defaultMode
+
+		if (typeof this.config.entities === 'string')
+			this.config.entities = [{
+				entity: config.entities
+			}];
+		this.config.entities.forEach((entity, i) => {
+			if (typeof entity === 'string')
+				this.config.entities[i] = {
+					entity: entity
+				};
+		});
+	}
+
+	// The height of your card. Home Assistant uses this to automatically
+	// distribute all cards over the available columns.
+	getCardSize() {
+		return this.config.entities.length + 1;
+	}
+
+	_toggle(state) {
+		this.hass.callService('homeassistant', 'toggle', {
+			entity_id: state.entity_id
+		});
+	}
+
+	/**
+	 * generate Event Title (summary) HTML
+	 * 
+	 */
+	getTitleHTML(event, isEventNext) {
+		const titleColor = (this.config.showColors && event.config.color !== "undefined") ? event.config.color : this.config.titleColor
+		//const eventIcon = isEventNext ? html`<ha-icon class="nextEventIcon" icon="mdi:arrow-right-bold"></ha-icon>` : ``
+
+		return html `
+		<a href="${event.link}" style="text-decoration: none;" target="_blank">
+		<div class="event-title" style="color: ${titleColor}">${event.title}</div></a>
+		`
+	}
+
+	/** 
+	 * generate Hours HTML
+	 * 
+	 */
+	getHoursHTML(event) {
+		const today = moment()
+
+		// full day events, no hours set
+		// 1. One day only, or multiple day ends today -> 'All day'
+		if (event.isFullOneDayEvent || (event.isFullMoreDaysEvent && moment(event.endTime).isSame(today, 'day')))
+			return html `<div>${this.config.fullDayEventText}</div>`
+		// 2. Starts any day, ends later -> 'All day, end date'
+		else if (event.isFullMoreDaysEvent)
+			return html `<div>${this.config.fullDayEventText}, ${this.config.untilText.toLowerCase()} ${this.getCurrDayAndMonth(moment(event.endTime))}</div>`
+		// 3. starts before today, ends after today -> 'date - date'
+		else if (event.isFullMoreDaysEvent && (moment(event.startTime).isBefore(today, 'day') || moment(event.endTime).isAfter(today, 'day')))
+			return html `<div>${this.config.fullDayEventText}, ${this.config.untilText.toLowerCase()} ${this.getCurrDayAndMonth(moment(event.endTime))}</div>`
+		// events with hours set
+		//4. long term event, ends later -> 'until date'
+		else if (moment(event.startTime).isBefore(today, 'day') && moment(event.endTime).isAfter(today, 'day'))
+			return html `<div>${this.config.untilText} ${this.getCurrDayAndMonth(moment(event.endTime))}</div>`
+		//5. long term event, ends today -> 'until hour'
+		else if (moment(event.startTime).isBefore(today, 'day') && moment(event.endTime).isSame(today, 'day'))
+			return html `<div>${this.config.untilText} ${event.endTime.format('LT')}</div>`
+		//6. starts today or later, ends later -> 'hour - until date'
+		else if (!moment(event.startTime).isBefore(today, 'day') && moment(event.endTime).isAfter(event.startTime, 'day'))
+			return html `<div>${event.startTime.format('LT')}, ${this.config.untilText.toLowerCase()} ${this.getCurrDayAndMonth(moment(event.endTime))}</div>`
+		// 7. Normal one day event, with time set -> 'hour - hour'
+		else return html `
+				<div>${event.startTime.format('LT')} - ${event.endTime.format('LT')}</div>`
+	}
+
+	/**
+	 * generate Event Location link HTML
+	 * 
+	 */
+	getLocationHTML(event) {
+
+		if (!event.location || !this.config.showLocation) return html ``
+		else return html `
+			<div><a href="https://maps.google.com/?q=${event.location}" target="_blank" class="location-link"><ha-icon class="event-location-icon" icon="mdi:map-marker"></ha-icon>&nbsp;${event.address}</a></div>
+		`
+	}
+
+	/**
+	 * update Events main HTML
+	 * 
+	 */
+	updateEventsHTML(days) {
+		var htmlDays = ''
+
+		if (!days) { // TODO some more tests end error message
+			this.content = html `${this.errorMessage}`
+			return
+		}
+
+		// TODO write something if no events
+		if (days.length == 0) {
+			this.content = html `No events in the next days`
+			return
+		}
+
+		// move today's finished events up
+		if (moment(days[0][0]).isSame(moment(), "day") && days[0].length > 1) {
+			var i = 1
+			while (i < days[0].length) {
+				if (days[0][i].isEventFinished && !days[0][i - 1].isEventFinished) {
+					[days[0][i], days[0][i - 1]] = [days[0][i - 1], days[0][i]]
+					if (i > 1) i--
+				} else
+					i++
+			}
+		}
+
+
+		//loop through days
+		htmlDays = days.map((day, di) => {
+
+			//loop through events for each day
+			const htmlEvents = day.map((event, i, arr) => {
+				const dayWrap = (i == 0 && di > 0) ? 'daywrap' : ''
+
+				const isEventNext = (di == 0 && moment(event.startTime).isAfter(moment()) && (i == 0 || !moment(arr[i - 1].startTime).isAfter(moment()))) ? true : false
+				//show line before next event
+				const currentEventLine = (this.config.showCurrentEventLine &&
+					isEventNext) ? html `<div class="eventBar"><ha-icon icon="mdi:circle" class="event-circle"></ha-icon><hr class="event"/></div>` : ``
+
+				//show current event progress bar
+				const progressBar = ``
+				if (di == 0 && this.config.showProgressBar && event.isEventRunning) {
+					let eventDuration = event.endTime.diff(event.startTime, 'minutes');
+					let eventProgress = moment().diff(event.startTime, 'minutes');
+					let eventPercentProgress = Math.floor((eventProgress * 100) / eventDuration);
+					progressBar = html `<div class="progress-container"><ha-icon icon="mdi:circle" class="progress-circle" 	style="margin-left:${eventPercentProgress}%;"></ha-icon><hr class="progress" /></div>`;
+
+				}
+
+				const finishedEventsStyle = (event.isEventFinished && this.config.dimFinishedEvents) ? `opacity: ` + this.config.finishedEventOpacity + `; filter: ` + this.config.finishedEventFilter : ``
+
+				const lastEventStyle = i == arr.length - 1 ? 'padding-bottom: 8px;' : ''
+
+				return html `
+					
+					<tr class="${dayWrap}">
+						<td class="event-left"><div>
+								<div>${(i===0 && this.config.showMonth) ? event.startTimeToShow.format('MMM') : ''}</div>
+								<div>${i===0 ? event.startTimeToShow.format('DD') : ''}</div>
+								<div>${i===0 ? event.startTimeToShow.format('ddd') : ''}</div>
+						</td>
+						<td style="width: 100%; ${finishedEventsStyle} ${lastEventStyle} ">
+							<div>${currentEventLine}</div>
+							<div class="event-right">
+								<div class="event-main" >
+									${this.getTitleHTML(event,isEventNext)}
+									<div class="event-time">${this.getHoursHTML(event)}</div>
+								</div>
+								<div class="event-location">
+									${this.getLocationHTML(event)}
+								</div>
+							</div>
+					${progressBar}
+						</td>
+
+					</tr>`
+			})
+
+			return htmlEvents
+		})
+		this.content = html `<table><tbody>${htmlDays}</tbody></table>`
+	}
+
+
+	/**
+	 * ready-to-use function to remove year from moment format('LL')
+	 * @param {moment}
+	 * @return {String} [month, day]
+	 */
+
+	getCurrDayAndMonth(locale) {
+		const today = locale.format('LL');
+		return today
+			.replace(locale.format('YYYY'), '') // remove year
+			.replace(/\s\s+/g, ' ') // remove double spaces, if any
+			.trim() // remove spaces from the start and the end
+			.replace(/[рг]\./, '') // remove year letter from RU/UK locales
+			.replace(/de$/, '') // remove year prefix from PT
+			.replace(/b\.$/, '') // remove year prefix from SE
+			.trim() // remove spaces from the start and the end
+			.replace(/,$/g, ''); // remove comma from the end
+	}
+
+	/**
+	 * check if string contains one of keywords
+	 * @param {string} string to check inside
+	 * @param {string} comma delimited keywords
+	 * @return {bool}
+	 */
+	checkFilter(str, filter) {
+		const keywords = filter.split(',')
+		return (keywords.some((keyword) => {
+			if (RegExp('(?:^|\\s)' + keyword.trim(), 'i').test(str))
+				return true
+			else return false
+		}))
+
+	}
+
+
+	/**
+	 * gets events from HA Calendar to Events mode
+	 * 
+	 */
+	async getEvents() {
+		let start = moment().startOf('day').format('YYYY-MM-DDTHH:mm:ss');
+		let end = moment().add(this.config.maxDaysToShow, 'days').format('YYYY-MM-DDTHH:mm:ss');
+		let calendarUrlList = this.config.entities.map(entity =>
+			`calendars/${entity.entity}?start=${start}Z&end=${end}Z`)
+		try {
+			return await (Promise.all(calendarUrlList.map(url =>
+				this.hass.callApi('get', url))).then((result) => {
+				let ev = [].concat.apply([], (result.map((singleCalEvents, i) => {
+					return singleCalEvents.map(evt => new EventClass(evt, this.config.entities[i]))
+				})))
+
+				// sort events
+				ev = ev.sort((a, b) => moment(a.startTimeToShow) - moment(b.startTimeToShow))
+
+				// grouping events by days, returns object with days and events
+				const groupsOfEvents = ev.reduce(function (r, a) {
+					r[a.daysToSort] = r[a.daysToSort] || []
+					r[a.daysToSort].push(a);
+					return r
+				}, {})
+
+				const days = Object.keys(groupsOfEvents).map(function (k) {
+					return groupsOfEvents[k];
+				});
+				this.showLoader = false
+				return days
+			}))
+		} catch (error) {
+			this.showLoader = false
+			throw error
+		}
+	}
+
+
+	/**
+	 * gets events from HA to Calendar
+	 * 
+	 */
+	getCalendarEvents(startDay, endDay, monthToGet, month) {
+		this.refreshCalEvents = false
+		let start = moment(startDay).startOf('day').format('YYYY-MM-DDTHH:mm:ss');
+		let end = moment(endDay).endOf('day').format('YYYY-MM-DDTHH:mm:ss');
+		// calendarUrlList[url, type of event configured for this callendar,filters]
+		let calendarUrlList = []
+		this.config.entities.map(entity => {
+			if (entity.type) {
+				calendarUrlList.push([`calendars/${entity.entity}?start=${start}Z&end=${end}Z`, entity.type])
+			}
+		})
+
+
+		Promise.all(calendarUrlList.map(url =>
+			this.hass.callApi('get', url[0]))).then((result, i) => {
+			if (monthToGet == this.monthToGet)
+				result.map((eventsArray, i) => {
+					this.month.map(m => {
+						const calendarTypes = calendarUrlList[i][1]
+						const calendarUrl = calendarUrlList[i][0]
+						eventsArray.map((event, i) => {
+							const startTime = event.start.dateTime ? moment(event.start.dateTime) : moment(event.start.date).startOf('day')
+							const endTime = event.end.dateTime ? moment(event.end.dateTime) : moment(event.end.date).subtract(1, 'days').endOf('day')
+
+							if (!moment(startTime).isAfter(m.date, 'day') && !moment(endTime).isBefore(m.date, 'day') && calendarTypes)
+								//checking for calendar type (icons) and keywords
+								try {
+									if (this.checkFilter('icon1', calendarTypes)) {
+										if (!this.config.CalEventIcon1Filter || this.checkFilter(event.summary, this.config.CalEventIcon1Filter))
+											m['icon1'].push(event.summary)
+									}
+									if (this.checkFilter('icon2', calendarTypes)) {
+										if (!this.config.CalEventIcon2Filter || this.checkFilter(event.summary, this.config.CalEventIcon2Filter))
+											m['icon2'].push(event.summary)
+									}
+									if (this.checkFilter('icon3', calendarTypes)) {
+										if (!this.config.CalEventIcon3Filter || this.checkFilter(event.summary, this.config.CalEventIcon3Filter))
+											m['icon3'].push(event.summary)
+
+									}
+									if (this.checkFilter('holiday', calendarTypes)) {
+										m['holiday'].push(event.summary)
+									}
+								} catch (e) {
+									console.log('error: ', e, calendarUrl)
+								}
+
+						})
+
+					})
+					return month
+				})
+			if (monthToGet == this.monthToGet) this.showLoader = false
+			this.refreshCalEvents = false
+			this.requestUpdate()
+		}).catch((err) => {
+			this.refreshCalEvents = false
+			console.log('error: ', err)
+		})
+
+
+	}
+
+
+	/**
+	 * create array for 42 calendar days
+	 * 
+	 */
+	buildCalendar(selectedMonth) {
+		const firstDay = moment(selectedMonth).startOf('month')
+		const dayOfWeekNumber = firstDay.day()
+		const startDate = moment(firstDay).add(this.config.firstDayOfWeek - dayOfWeekNumber, 'days')
+		const endDate = moment(firstDay).add(42 - dayOfWeekNumber + this.config.firstDayOfWeek, 'days')
+		this.month = [];
+		for (var i = this.config.firstDayOfWeek - dayOfWeekNumber; i < 42 - dayOfWeekNumber + this.config.firstDayOfWeek; i++) {
+			this.month.push(new CalendarDay(moment(firstDay).add(i, 'days'), i))
+		}
+	}
+
+	/**
+	 * change month in calendar mode
+	 * 
+	 */
+	handleMonthChange(i) {
+		this.selectedMonth = moment(this.selectedMonth).add(i, 'months');
+		this.monthToGet = this.selectedMonth.format("M");
+		this.eventSummary = html `&nbsp;`;
+		this.refreshCalEvents = true
+	}
+
+	/**
+	 * show events summary under the calendar
+	 * 
+	 */
+	handleEventSummary(day) {
+		let events = ([','].concat.apply([], [day.holiday, day.daybackground, day.icon1, day.icon2, day.icon3])).join(', ')
+		if (events == '') events = html `&nbsp;`
+		this.eventSummary = html `${events}`
+		this.requestUpdate()
+
+	}
+
+	/**
+	 * create html calendar header
+	 * 
+	 */
+	getCalendarHeaderHTML() {
+		return html`
+			<div class="calTitle">
+				<a href="https://calendar.google.com/calendar/r/month/${moment(this.selectedMonth).format('YYYY')}/${moment(this.selectedMonth).format('MM')}/1" style="text-decoration: none; color: ${this.config.titleColor}" target="_blank">
+					${moment(this.selectedMonth).locale(this.hass.language).format('MMMM')}  ${moment(this.selectedMonth).format('YYYY')} 
+					</a>	
+			</div>
+			<div class="calButtons">
+				<paper-icon-button icon="mdi:chevron-left" @click='${e => this.handleMonthChange(-1)}' title="left"></paper-icon-button>
+				<paper-icon-button icon="mdi:chevron-right" @click='${e => this.handleMonthChange(1)}' title="right"></paper-icon-button>
+			</div>`
+	}
+
+	/**
+	 * create html cells for all days of calendar
+	 * 
+	 */
+	getCalendarDaysHTML(month) {
+		return month.map((day, i) => {
+			const dayStyleOtherMonth = moment(day.date).isSame(moment(this.selectedMonth), 'month') ? '' : `opacity: .35;`
+			const dayStyleToday = moment(day.date).isSame(moment(), 'day') ? `border: 1px solid grey;` : `border: 1px solid grey; border-color: transparent;`
+			const dayHolidayStyle = (day.holiday && day.holiday.length > 0) ? `color: ${this.config.CalEventHolidayColor}; ` : ''
+			const dayBackgroundStyle = (day.daybackground && day.daybackground.length > 0) ? `background-color: ${this.config.CalEventBackgroundColor}; ` : ''
+			const dayIcon1 = (day.icon1 && day.icon1.length > 0) ? html `<span><ha-icon class="calIcon" style="color: ${this.config.CalEventIcon1Color};" icon="${this.config.CalEventIcon1}"></ha-icon></span>` : ''
+			const dayIcon2 = (day.icon2 && day.icon2.length > 0) ? html `<span><ha-icon class="calIcon" style="color: ${this.config.CalEventIcon2Color};" icon="${this.config.CalEventIcon2}"></ha-icon></span>` : ''
+			const dayIcon3 = (day.icon3 && day.icon3.length > 0) ? html `<span><ha-icon class="calIcon" style="color: ${this.config.CalEventIcon3Color};" icon="${this.config.CalEventIcon3}"></ha-icon></span>` : ''
+
+			return html `		
+				${i % 7 === 0 ? html`<tr class="cal">` :''}
+					<td class="cal">
+							<div @click='${e => this.handleEventSummary(day)}' class="calDay" style="${dayStyleOtherMonth} ${dayStyleToday} ${dayHolidayStyle} ${dayBackgroundStyle}">
+								<div style="position: relative; top: 5%; ">
+								${(day.dayNumber).replace(/^0|[^\/]0./, '')}
+								</div>
+								<div>
+									${dayIcon1} ${dayIcon2} ${dayIcon3}
+								</div>
+							</div>
+					
+					</td>
+				${i && (i % 6 === 0) ? html`</tr>` :''}
+				`
+		})
+	}
+
+	/**
+	 * update Calendar mode HTML
+	 * 
+	 */
+	updateCalendarHTML() {
+		if (this.month.length == 0 || this.refreshCalEvents || moment().diff(this.lastCalendarUpdateTime, 'minutes') > 120) {
+			this.lastCalendarUpdateTime = moment()
+			this.showLoader = true
+			this.buildCalendar(this.selectedMonth)
+			this.getCalendarEvents(this.month[0].date, this.month[41].date, this.monthToGet, this.month)
+		}
+
+		const month = this.month
+		const weekDays = moment.weekdaysMin(true)
+		const htmlDayNames = weekDays.map((day) => html `
+			<th class="cal" style="padding-bottom: 8px;">${day}</th>`)
+
+		this.content = html `
+			<div  class="calTitleContainer">
+				${this.getCalendarHeaderHTML()}
+			</div>
+			<div class="calTableContainer">
+				<table class="cal">
+					<thead>  <tr>
+						${htmlDayNames}
+					</tr>  </thead>
+					<tbody>
+						${this.getCalendarDaysHTML(month)}
+					</tbody>
+				</table>
+			</div>
+			<div style="font-size: 90%;">
+				${this.eventSummary}
+			</div>
+			`
+	}
+}
+
+
+customElements.define('atomic-calendar', AtomicCalendar);
+
+
+/**
+ * class for 42 calendar days
+ * 
+ */
+class CalendarDay {
+	constructor(calendarDay, d) {
+		this.calendarDay = calendarDay
+		this._lp = d;
+		this.ymd = moment(calendarDay).format("YYYY-MM-DD")
+		this._holiday = [];
+		this._icon1 = [];
+		this._icon2 = [];
+		this._icon3 = [];
+		this._daybackground = [];
+	}
+
+	get date() {
+		return moment(this.calendarDay)
+	}
+
+	get dayNumber() {
+		return moment(this.calendarDay).format("DD")
+	}
+
+	get monthNumber() {
+		return moment(this.calendarDay).month()
+	}
+
+	set holiday(eventName) {
+		this._holiday = eventName;
+	}
+
+	get holiday() {
+		return this._holiday;
+
+	}
+	set icon1(eventName) {
+		this._icon1 = eventName;
+	}
+
+	get icon1() {
+		return this._icon1;
+	}
+
+	set icon2(eventName) {
+		this._icon2 = eventName;
+	}
+
+	get icon2() {
+		return this._icon2;
+	}
+
+
+	set icon3(eventName) {
+		this._icon3 = eventName;
+	}
+
+	get icon3() {
+		return this._icon3;
+	}
+
+	set daybackground(eventName) {
+		this._daybackground = eventName;
+	}
+
+	get daybackground() {
+		return this._daybackground;
+	}
+}
+
+/**
+ * class for Events in events mode
+ * 
+ */
+
+class EventClass {
+	constructor(eventClass, config) {
+		this.eventClass = eventClass;
+		this.config = config;
+		this._startTime = this.eventClass.start.dateTime ? moment(this.eventClass.start.dateTime) : moment(this.eventClass.start.date).startOf('day')
+		this._endTime = this.eventClass.end.dateTime ? moment(this.eventClass.end.dateTime) : moment(this.eventClass.end.date).subtract(1, 'days').endOf('day')
+		this.isFinished = false;
+	}
+
+	get titleColor() {
+		if (this.config.color)
+			return this.config.color;
+		else return 'var(--primary-text-color)';
+	}
+
+	get title() {
+		return this.eventClass.summary
+	}
+
+	//true start time
+	get startTime() {
+		return this._startTime
+	}
+
+	//start time, returns today if before today
+	get startTimeToShow() {
+		var time = this.eventClass.start.dateTime ? moment(this.eventClass.start.dateTime) : moment(this.eventClass.start.date).startOf('day')
+		if (moment(time).isBefore(moment().startOf('day')))
+			return moment().startOf('day')
+		else return time
+	}
+
+	get endTime() {
+		return this._endTime
+	}
+
+	// is full day event
+	get isFullDayEvent() {
+		if (!this.eventClass.start.dateTime && !this.eventClass.end.dateTime)
+			return true
+		else return false
+	}
+	// is full day event, but only one day
+	get isFullOneDayEvent() {
+		if ((!this.eventClass.start.dateTime && !this.eventClass.end.dateTime && moment(this.eventClass.start.date).isSame(moment(this.eventClass.end.date).subtract(1, 'days'), 'day')) || (
+				moment(this.eventClass.start.dateTime).isSame(moment(this.eventClass.start.dateTime).startOf('day')) && moment(this.eventClass.end.dateTime).isSame(moment(this.eventClass.end.dateTime).startOf('day')) && moment(this.eventClass.start.dateTime).isSame(moment(this.eventClass.end.dateTime).subtract(1, 'days'), 'day')
+
+			))
+			return true
+		else return false
+	}
+
+	// is full day event, more days
+	get isFullMoreDaysEvent() {
+		if ((!this.eventClass.start.dateTime && !this.eventClass.end.dateTime && !moment(this.eventClass.start.date).isSame(moment(this.eventClass.end.date).subtract(1, 'days'), 'day')) || (
+				moment(this.eventClass.start.dateTime).isSame(moment(this.eventClass.start.dateTime).startOf('day')) && moment(this.eventClass.end.dateTime).isSame(moment(this.eventClass.end.dateTime).startOf('day')) && moment(this.eventClass.end.dateTime).isAfter(moment(this.eventClass.start.dateTime).subtract(1, 'days'), 'day')
+			))
+			return true
+		else return false
+	}
+
+	// return YYYYMMDD for sorting
+	get daysToSort() {
+		return moment(this.startTimeToShow).format('YYYYMMDD');
+	}
+
+	get isEventRunning() {
+		return (moment(this.startTime).isBefore(moment()) && moment(this.endTime).isAfter(moment()))
+	}
+
+	get isEventFinished() {
+		return (moment(this.endTime).isBefore(moment()))
+	}
+
+	get location() {
+		return this.eventClass.location ? (this.eventClass.location).split(' ').join('+') : '';
+	}
+
+	get address() {
+		return this.eventClass.location ? this.eventClass.location.split(',')[0] : ''
+	}
+
+	get link() {
+		return this.eventClass.htmlLink
+	}
 }