{
  "name": "atomic-calendar",
  "version": "1.0.0",
  "description": "Calendar Card for Home Assistant",
  "main": "atomic-calendar-revive.js",
  "scripts": {
    "lint": "eslint app.js",
    "babel": "babel atomic-calendar-revive.js --out-file atomic-calendar-revive.js",
    "rollup": "rollup -c",
    "build": "npm run rollup  && npm run babel",
    "watch": "rollup -c --watch --config rollup-dev.config.js"
  },
  "repository": {
    "type": "git",
    "url": "git+https://github.com/marksie1988/atomic_calendar.git"
  },
  "author": "Steven Marks",
  "license": "ISC",
  "devDependencies": {
    "@babel/cli": "^7.8.4",
<<<<<<< HEAD
    "@babel/core": "^7.9.0",
    "@babel/plugin-proposal-class-properties": "^7.3.3",
=======
    "@babel/core": "^7.8.7",
    "@babel/plugin-proposal-class-properties": "^7.8.3",
>>>>>>> 5978a0e6
    "@babel/plugin-proposal-decorators": "^7.8.3",
    "@babel/plugin-transform-template-literals": "^7.8.3",
    "@babel/preset-env": "^7.9.0",
    "babel-loader": "^8.1.0",
    "babel-preset-minify": "^0.5.1",
    "eslint": "^6.8.0",
    "rollup": "^1.32.1",
    "rollup-plugin-commonjs": "^10.1.0",
    "rollup-plugin-node-resolve": "^5.2.0",
    "rollup-plugin-sourcemaps": "^0.5.0",
    "rollup-plugin-terser": "^5.3.0",
    "webpack": "^4.42.0",
    "webpack-cli": "^3.3.11",
    "webpack-dev-server": "^3.10.3",
    "webpack-merge": "^4.2.2"
  },
  "dependencies": {
    "@rollup/plugin-node-resolve": "^7.1.1",
    "lit-element": "^2.2.1",
    "moment": "^2.24.0",
    "node-google-calendar": "^1.1.1"
  },
  "bugs": {
    "url": "https://github.com/marksie1988/atomic_calendar/issues"
  },
  "homepage": "https://github.com/marksie1988/atomic_calendar#readme"
}<|MERGE_RESOLUTION|>--- conflicted
+++ resolved
@@ -18,13 +18,8 @@
   "license": "ISC",
   "devDependencies": {
     "@babel/cli": "^7.8.4",
-<<<<<<< HEAD
     "@babel/core": "^7.9.0",
-    "@babel/plugin-proposal-class-properties": "^7.3.3",
-=======
-    "@babel/core": "^7.8.7",
     "@babel/plugin-proposal-class-properties": "^7.8.3",
->>>>>>> 5978a0e6
     "@babel/plugin-proposal-decorators": "^7.8.3",
     "@babel/plugin-transform-template-literals": "^7.8.3",
     "@babel/preset-env": "^7.9.0",
