{
<<<<<<< HEAD
	"name": "atomic-calendar-revive",
	"version": "1.8.7",
	"description": "Calendar Card for Home Assistant",
	"main": "atomic-calendar-revive.js",
	"scripts": {
		"lint": "eslint src/*.ts | more ",
		"lintapp": "eslint src/app.js",
		"linteditor": "eslint src/app-editor.js",
		"babel": "babel dist/index.js --out-file dist/atomic-calendar-revive.js",
		"rollup": "rollup -c",
		"start": "rollup -c --watch",
		"build": "npm run rollup  && npm run babel",
		"watch": "rollup -c --watch --config rollup-dev.config.js"
	},
	"repository": {
		"type": "git",
		"url": "git+https://github.com/marksie1988/atomic-calendar-revive.git"
	},
	"author": "Steven Marks",
	"license": "ISC",
	"devDependencies": {
		"@babel/cli": "^7.10.5",
		"@babel/core": "^7.11.0",
		"@babel/plugin-proposal-class-properties": "^7.10.4",
		"@babel/plugin-proposal-decorators": "^7.10.5",
		"@babel/plugin-transform-template-literals": "^7.10.5",
		"@babel/preset-env": "^7.11.0",
		"@typescript-eslint/eslint-plugin": "^3.7.1",
		"@typescript-eslint/parser": "^3.7.1",
		"babel-loader": "^8.1.0",
		"babel-preset-minify": "^0.5.1",
		"eslint": "^7.5.0",
		"eslint-config-prettier": "^6.11.0",
		"eslint-plugin-prettier": "^3.1.4",
		"prettier": "^2.0.5",
		"rollup": "^2.23.0",
		"rollup-plugin-babel": "^4.4.0",
		"rollup-plugin-commonjs": "^10.1.0",
		"rollup-plugin-node-resolve": "^5.2.0",
		"rollup-plugin-serve": "^1.0.3",
		"rollup-plugin-sourcemaps": "^0.6.2",
		"rollup-plugin-terser": "^6.1.0",
		"webpack": "^4.44.1",
		"webpack-cli": "^3.3.12",
		"webpack-dev-server": "^3.11.0",
		"webpack-merge": "^5.0.9"
	},
	"dependencies": {
		"@material/mwc-linear-progress": "^0.17.2",
		"@polymer/lit-element": "^0.7.1",
		"@rollup/plugin-json": "^4.1.0",
		"@rollup/plugin-node-resolve": "^8.4.0",
		"custom-card-helpers": "^1.6.5",
		"lit-element": "^2.3.1",
		"moment": "^2.27.0",
		"node-google-calendar": "^1.1.1",
		"npm": "^6.14.7",
		"rollup-plugin-babel": "^4.4.0",
		"rollup-plugin-typescript2": "^0.27.1",
		"typescript": "^3.9.7"
	},
	"bugs": {
		"url": "https://github.com/marksie1988/atomic-calendar-revive/issues"
	},
	"homepage": "https://github.com/marksie1988/atomic-calendar-revive#readme"
=======
  "name": "atomic-calendar-revive",
  "version": "1.9.0",
  "description": "Calendar Card for Home Assistant",
  "main": "atomic-calendar-revive.js",
  "scripts": {
    "lintapp": "eslint src/app.js",
    "linteditor": "eslint src/app-editor.js",
    "babel": "babel dist/app.js --out-file dist/app.js",
    "rollup": "rollup -c",
    "start": "rollup -c --watch",
    "build": "npm run rollup  && npm run babel",
    "watch": "rollup -c --watch --config rollup-dev.config.js"
  },
  "repository": {
    "type": "git",
    "url": "git+https://github.com/marksie1988/atomic-calendar-revive.git"
  },
  "author": "Steven Marks",
  "license": "ISC",
  "devDependencies": {
    "@babel/cli": "^7.10.4",
    "@babel/core": "^7.10.4",
    "@babel/plugin-proposal-class-properties": "^7.10.4",
    "@babel/plugin-proposal-decorators": "^7.10.4",
    "@babel/plugin-transform-template-literals": "^7.10.4",
    "@babel/preset-env": "^7.10.4",
    "babel-loader": "^8.1.0",
    "babel-preset-minify": "^0.5.1",
    "eslint": "^7.3.1",
    "rollup": "^2.18.2",
    "rollup-plugin-commonjs": "^10.1.0",
    "rollup-plugin-node-resolve": "^5.2.0",
    "rollup-plugin-sourcemaps": "^0.6.2",
    "rollup-plugin-terser": "^6.1.0",
    "rollup-plugin-serve": "^1.0.1",
    "rollup-plugin-babel": "^4.4.0",
    "webpack": "^4.43.0",
    "webpack-cli": "^3.3.12",
    "webpack-dev-server": "^3.11.0",
    "webpack-merge": "^4.2.2"
  },
  "dependencies": {
    "@material/mwc-linear-progress": "^0.17.2",
    "@rollup/plugin-json": "^4.1.0",
    "@rollup/plugin-node-resolve": "^8.1.0",
    "lit-element": "^2.3.1",
    "moment": "^2.27.0",
    "node-google-calendar": "^1.1.1",
    "rollup-plugin-babel": "^4.4.0",
    "rollup-plugin-serve": "^1.0.1"
  },
  "bugs": {
    "url": "https://github.com/marksie1988/atomic-calendar-revive/issues"
  },
  "homepage": "https://github.com/marksie1988/atomic-calendar-revive#readme"
>>>>>>> 32b8556d
}<|MERGE_RESOLUTION|>--- conflicted
+++ resolved
@@ -1,7 +1,6 @@
 {
-<<<<<<< HEAD
 	"name": "atomic-calendar-revive",
-	"version": "1.8.7",
+	"version": "2.0.0",
 	"description": "Calendar Card for Home Assistant",
 	"main": "atomic-calendar-revive.js",
 	"scripts": {
@@ -65,61 +64,4 @@
 		"url": "https://github.com/marksie1988/atomic-calendar-revive/issues"
 	},
 	"homepage": "https://github.com/marksie1988/atomic-calendar-revive#readme"
-=======
-  "name": "atomic-calendar-revive",
-  "version": "1.9.0",
-  "description": "Calendar Card for Home Assistant",
-  "main": "atomic-calendar-revive.js",
-  "scripts": {
-    "lintapp": "eslint src/app.js",
-    "linteditor": "eslint src/app-editor.js",
-    "babel": "babel dist/app.js --out-file dist/app.js",
-    "rollup": "rollup -c",
-    "start": "rollup -c --watch",
-    "build": "npm run rollup  && npm run babel",
-    "watch": "rollup -c --watch --config rollup-dev.config.js"
-  },
-  "repository": {
-    "type": "git",
-    "url": "git+https://github.com/marksie1988/atomic-calendar-revive.git"
-  },
-  "author": "Steven Marks",
-  "license": "ISC",
-  "devDependencies": {
-    "@babel/cli": "^7.10.4",
-    "@babel/core": "^7.10.4",
-    "@babel/plugin-proposal-class-properties": "^7.10.4",
-    "@babel/plugin-proposal-decorators": "^7.10.4",
-    "@babel/plugin-transform-template-literals": "^7.10.4",
-    "@babel/preset-env": "^7.10.4",
-    "babel-loader": "^8.1.0",
-    "babel-preset-minify": "^0.5.1",
-    "eslint": "^7.3.1",
-    "rollup": "^2.18.2",
-    "rollup-plugin-commonjs": "^10.1.0",
-    "rollup-plugin-node-resolve": "^5.2.0",
-    "rollup-plugin-sourcemaps": "^0.6.2",
-    "rollup-plugin-terser": "^6.1.0",
-    "rollup-plugin-serve": "^1.0.1",
-    "rollup-plugin-babel": "^4.4.0",
-    "webpack": "^4.43.0",
-    "webpack-cli": "^3.3.12",
-    "webpack-dev-server": "^3.11.0",
-    "webpack-merge": "^4.2.2"
-  },
-  "dependencies": {
-    "@material/mwc-linear-progress": "^0.17.2",
-    "@rollup/plugin-json": "^4.1.0",
-    "@rollup/plugin-node-resolve": "^8.1.0",
-    "lit-element": "^2.3.1",
-    "moment": "^2.27.0",
-    "node-google-calendar": "^1.1.1",
-    "rollup-plugin-babel": "^4.4.0",
-    "rollup-plugin-serve": "^1.0.1"
-  },
-  "bugs": {
-    "url": "https://github.com/marksie1988/atomic-calendar-revive/issues"
-  },
-  "homepage": "https://github.com/marksie1988/atomic-calendar-revive#readme"
->>>>>>> 32b8556d
 }