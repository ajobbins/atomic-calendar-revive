{
  "name": "atomic-calendar-revive",
  "version": "1.8.7",
  "description": "Calendar Card for Home Assistant",
  "main": "atomic-calendar-revive.js",
  "scripts": {
    "lintapp": "eslint src/app.js",
    "linteditor": "eslint src/app-editor.js",
    "babel": "babel dist/app.js --out-file dist/app.js",
    "rollup": "rollup -c",
    "start": "rollup -c --watch",
    "build": "npm run rollup  && npm run babel",
    "watch": "rollup -c --watch --config rollup-dev.config.js"
  },
  "repository": {
    "type": "git",
    "url": "git+https://github.com/marksie1988/atomic-calendar-revive.git"
  },
  "author": "Steven Marks",
  "license": "ISC",
  "devDependencies": {
    "@babel/cli": "^7.10.3",
    "@babel/core": "^7.10.3",
    "@babel/plugin-proposal-class-properties": "^7.10.1",
    "@babel/plugin-proposal-decorators": "^7.10.3",
    "@babel/plugin-transform-template-literals": "^7.10.3",
    "@babel/preset-env": "^7.10.3",
    "babel-loader": "^8.1.0",
    "babel-preset-minify": "^0.5.1",
<<<<<<< HEAD
    "eslint": "^7.3.0",
    "rollup": "^2.18.1",
=======
    "eslint": "^7.3.1",
    "rollup": "^2.18.0",
>>>>>>> 8d4ca4e0
    "rollup-plugin-commonjs": "^10.1.0",
    "rollup-plugin-node-resolve": "^5.2.0",
    "rollup-plugin-sourcemaps": "^0.6.2",
    "rollup-plugin-terser": "^6.1.0",
    "rollup-plugin-serve": "^1.0.1",
    "rollup-plugin-babel": "^4.4.0",
    "webpack": "^4.43.0",
    "webpack-cli": "^3.3.12",
    "webpack-dev-server": "^3.11.0",
    "webpack-merge": "^4.2.2"
  },
  "dependencies": {
    "@material/mwc-linear-progress": "^0.15.0",
    "@rollup/plugin-json": "^4.1.0",
    "@rollup/plugin-node-resolve": "^8.1.0",
    "lit-element": "^2.3.1",
    "moment": "^2.27.0",
    "node-google-calendar": "^1.1.1",
    "rollup-plugin-babel": "^4.4.0",
    "rollup-plugin-serve": "^1.0.1"
  },
  "bugs": {
    "url": "https://github.com/marksie1988/atomic-calendar-revive/issues"
  },
  "homepage": "https://github.com/marksie1988/atomic-calendar-revive#readme"
}<|MERGE_RESOLUTION|>--- conflicted
+++ resolved
@@ -27,13 +27,8 @@
     "@babel/preset-env": "^7.10.3",
     "babel-loader": "^8.1.0",
     "babel-preset-minify": "^0.5.1",
-<<<<<<< HEAD
-    "eslint": "^7.3.0",
+    "eslint": "^7.3.1",
     "rollup": "^2.18.1",
-=======
-    "eslint": "^7.3.1",
-    "rollup": "^2.18.0",
->>>>>>> 8d4ca4e0
     "rollup-plugin-commonjs": "^10.1.0",
     "rollup-plugin-node-resolve": "^5.2.0",
     "rollup-plugin-sourcemaps": "^0.6.2",
