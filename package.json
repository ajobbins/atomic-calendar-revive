--- conflicted
+++ resolved
@@ -19,13 +19,8 @@
   "author": "Steven Marks",
   "license": "ISC",
   "devDependencies": {
-<<<<<<< HEAD
     "@babel/cli": "^7.10.3",
-    "@babel/core": "^7.10.2",
-=======
-    "@babel/cli": "^7.10.1",
     "@babel/core": "^7.10.3",
->>>>>>> ccc1ad4c
     "@babel/plugin-proposal-class-properties": "^7.10.1",
     "@babel/plugin-proposal-decorators": "^7.10.3",
     "@babel/plugin-transform-template-literals": "^7.10.3",
