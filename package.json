{
	"name": "atomic-calendar-revive",
	"version": "2.1.1",
	"description": "Calendar Card for Home Assistant",
	"main": "atomic-calendar-revive.js",
	"scripts": {
		"lint": "eslint src/*.ts | more ",
		"lintapp": "eslint src/app.js",
		"linteditor": "eslint src/app-editor.js",
		"babel": "babel dist/index.js --out-file dist/atomic-calendar-revive.js",
		"rollup": "rollup -c",
		"start": "rollup -c --watch",
		"build": "npm run rollup  && npm run babel",
		"watch": "rollup -c --watch --config rollup-dev.config.js"
	},
	"repository": {
		"type": "git",
		"url": "git+https://github.com/marksie1988/atomic-calendar-revive.git"
	},
	"author": "Steven Marks",
	"license": "ISC",
	"devDependencies": {
		"@babel/cli": "^7.11.6",
		"@babel/core": "^7.11.6",
		"@babel/plugin-proposal-class-properties": "^7.10.4",
		"@babel/plugin-proposal-decorators": "^7.10.5",
		"@babel/plugin-transform-template-literals": "^7.10.5",
		"@babel/preset-env": "^7.11.0",
		"@rollup/plugin-babel": "^5.2.0",
		"@rollup/plugin-commonjs": "^15.0.0",
		"@rollup/plugin-node-resolve": "^9.0.0",
<<<<<<< HEAD
		"@typescript-eslint/eslint-plugin": "^4.0.0",
		"@typescript-eslint/parser": "^3.9.0",
=======
		"@typescript-eslint/eslint-plugin": "^3.9.0",
		"@typescript-eslint/parser": "^3.10.1",
>>>>>>> efecfac5
		"babel-loader": "^8.1.0",
		"babel-preset-minify": "^0.5.1",
		"eslint": "^7.7.0",
		"eslint-config-prettier": "^6.11.0",
		"eslint-plugin-prettier": "^3.1.4",
		"prettier": "^2.1.1",
		"rollup": "^2.26.10",
		"rollup-plugin-serve": "^1.0.3",
		"rollup-plugin-sourcemaps": "^0.6.2",
		"rollup-plugin-terser": "^7.0.0",
		"webpack": "^4.44.1",
		"webpack-cli": "^3.3.12",
		"webpack-dev-server": "^3.11.0",
		"webpack-merge": "^5.1.3"
	},
	"dependencies": {
		"@material/mwc-linear-progress": "^0.18.0",
		"@polymer/lit-element": "^0.7.1",
		"@rollup/plugin-json": "^4.1.0",
		"custom-card-helpers": "^1.6.5",
		"lit-element": "^2.4.0",
		"moment": "^2.27.0",
		"node-google-calendar": "^1.1.1",
		"npm": "^6.14.8",
		"rollup-plugin-typescript2": "^0.27.2",
		"typescript": "^4.0.2"
	},
	"bugs": {
		"url": "https://github.com/marksie1988/atomic-calendar-revive/issues"
	},
	"homepage": "https://github.com/marksie1988/atomic-calendar-revive#readme"
}<|MERGE_RESOLUTION|>--- conflicted
+++ resolved
@@ -29,13 +29,8 @@
 		"@rollup/plugin-babel": "^5.2.0",
 		"@rollup/plugin-commonjs": "^15.0.0",
 		"@rollup/plugin-node-resolve": "^9.0.0",
-<<<<<<< HEAD
 		"@typescript-eslint/eslint-plugin": "^4.0.0",
-		"@typescript-eslint/parser": "^3.9.0",
-=======
-		"@typescript-eslint/eslint-plugin": "^3.9.0",
 		"@typescript-eslint/parser": "^3.10.1",
->>>>>>> efecfac5
 		"babel-loader": "^8.1.0",
 		"babel-preset-minify": "^0.5.1",
 		"eslint": "^7.7.0",
