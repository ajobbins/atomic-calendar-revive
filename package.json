{
  "name": "atomic-calendar-revive",
  "version": "1.0.0",
  "description": "Calendar Card for Home Assistant",
  "main": "atomic-calendar-revive.js",
  "scripts": {
    "lintapp": "eslint src/app.js",
    "linteditor": "eslint src/app-editor.js",
    "babel": "babel dist/app.js --out-file dist/app.js",
    "rollup": "rollup -c",
    "start": "rollup -c --watch",
    "build": "npm run rollup  && npm run babel",
    "watch": "rollup -c --watch --config rollup-dev.config.js"
  },
  "repository": {
    "type": "git",
    "url": "git+https://github.com/marksie1988/atomic-calendar-revive.git"
  },
  "author": "Steven Marks",
  "license": "ISC",
  "devDependencies": {
    "@babel/cli": "^7.8.4",
    "@babel/core": "^7.9.6",
    "@babel/plugin-proposal-class-properties": "^7.8.3",
    "@babel/plugin-proposal-decorators": "^7.8.3",
    "@babel/plugin-transform-template-literals": "^7.8.3",
    "@babel/preset-env": "^7.9.6",
    "babel-loader": "^8.1.0",
    "babel-preset-minify": "^0.5.1",
<<<<<<< HEAD
    "eslint": "^7.0.0",
    "rollup": "^2.8.2",
=======
    "eslint": "^6.8.0",
    "rollup": "^2.9.1",
>>>>>>> 8c4b1478
    "rollup-plugin-commonjs": "^10.1.0",
    "rollup-plugin-node-resolve": "^5.2.0",
    "rollup-plugin-sourcemaps": "^0.6.1",
    "rollup-plugin-terser": "^5.3.0",
    "rollup-plugin-serve": "^1.0.1",
    "rollup-plugin-babel": "^4.4.0",
    "webpack": "^4.43.0",
    "webpack-cli": "^3.3.11",
    "webpack-dev-server": "^3.10.3",
    "webpack-merge": "^4.2.2"
  },
  "dependencies": {
    "@rollup/plugin-node-resolve": "^7.1.3",
    "lit-element": "^2.3.1",
    "moment": "^2.25.3",
    "node-google-calendar": "^1.1.1",
    "rollup-plugin-babel": "^4.4.0",
    "rollup-plugin-serve": "^1.0.1"
  },
  "bugs": {
    "url": "https://github.com/marksie1988/atomic-calendar-revive/issues"
  },
  "homepage": "https://github.com/marksie1988/atomic-calendar-revive#readme"
}<|MERGE_RESOLUTION|>--- conflicted
+++ resolved
@@ -27,13 +27,8 @@
     "@babel/preset-env": "^7.9.6",
     "babel-loader": "^8.1.0",
     "babel-preset-minify": "^0.5.1",
-<<<<<<< HEAD
     "eslint": "^7.0.0",
-    "rollup": "^2.8.2",
-=======
-    "eslint": "^6.8.0",
     "rollup": "^2.9.1",
->>>>>>> 8c4b1478
     "rollup-plugin-commonjs": "^10.1.0",
     "rollup-plugin-node-resolve": "^5.2.0",
     "rollup-plugin-sourcemaps": "^0.6.1",
