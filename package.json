--- conflicted
+++ resolved
@@ -27,13 +27,8 @@
     "@babel/preset-env": "^7.10.2",
     "babel-loader": "^8.1.0",
     "babel-preset-minify": "^0.5.1",
-<<<<<<< HEAD
     "eslint": "^7.2.0",
-    "rollup": "^2.12.0",
-=======
-    "eslint": "^7.1.0",
     "rollup": "^2.15.0",
->>>>>>> b84a4485
     "rollup-plugin-commonjs": "^10.1.0",
     "rollup-plugin-node-resolve": "^5.2.0",
     "rollup-plugin-sourcemaps": "^0.6.2",
