--- conflicted
+++ resolved
@@ -27,13 +27,8 @@
     "@babel/preset-env": "^7.9.6",
     "babel-loader": "^8.1.0",
     "babel-preset-minify": "^0.5.1",
-<<<<<<< HEAD
-    "eslint": "^7.0.0",
+    "eslint": "^7.1.0",
     "rollup": "^2.10.9",
-=======
-    "eslint": "^7.1.0",
-    "rollup": "^2.10.7",
->>>>>>> 730ac31d
     "rollup-plugin-commonjs": "^10.1.0",
     "rollup-plugin-node-resolve": "^5.2.0",
     "rollup-plugin-sourcemaps": "^0.6.2",
